--- conflicted
+++ resolved
@@ -302,14 +302,7 @@
         }
 
         companion object {
-<<<<<<< HEAD
             @JvmField val DEFAULT_CDC_REPLICATION_INITIAL_WAIT: Duration? = Duration.ofSeconds(5)
-=======
-            private val DEFAULT_CDC_REPLICATION_INITIAL_WAIT: Duration = Duration.ofSeconds(5)
-            fun getDefaultCdcReplicationInitialWait(): Duration {
-                return DEFAULT_CDC_REPLICATION_INITIAL_WAIT
-            }
->>>>>>> e32e58d3
         }
     }
 
