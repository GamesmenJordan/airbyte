/*
 * Copyright (c) 2023 Airbyte, Inc., all rights reserved.
 */
package io.airbyte.cdk.integrations.source.jdbc.test

import com.fasterxml.jackson.databind.JsonNode
import com.fasterxml.jackson.databind.node.ObjectNode
import edu.umd.cs.findbugs.annotations.SuppressFBWarnings
import io.airbyte.cdk.db.factory.DatabaseDriver
import io.airbyte.cdk.db.jdbc.JdbcUtils
import io.airbyte.cdk.integrations.base.Source
import io.airbyte.cdk.integrations.source.relationaldb.RelationalDbQueryUtils
import io.airbyte.cdk.integrations.source.relationaldb.models.DbState
import io.airbyte.cdk.integrations.source.relationaldb.models.DbStreamState
import io.airbyte.cdk.testutils.TestDatabase
import io.airbyte.commons.json.Jsons
import io.airbyte.commons.resources.MoreResources
import io.airbyte.commons.util.MoreIterators
import io.airbyte.protocol.models.Field
import io.airbyte.protocol.models.JsonSchemaType
import io.airbyte.protocol.models.v0.*
import java.math.BigDecimal
import java.sql.SQLException
import java.util.*
import java.util.function.Consumer
import java.util.stream.Collectors
import org.hamcrest.MatcherAssert
import org.hamcrest.Matchers
import org.junit.jupiter.api.AfterEach
import org.junit.jupiter.api.Assertions
import org.junit.jupiter.api.BeforeEach
import org.junit.jupiter.api.Test
import org.mockito.Mockito

/** Tests that should be run on all Sources that extend the AbstractJdbcSource. */
@SuppressFBWarnings(
    value = ["MS_SHOULD_BE_FINAL"],
    justification =
        "The static variables are updated in subclasses for convenience, and cannot be final."
)
abstract class JdbcSourceAcceptanceTest<S : Source, T : TestDatabase<*, T, *>> {
    @JvmField protected var testdb: T = createTestDatabase()

    protected fun streamName(): String {
        return TABLE_NAME
    }

    /**
     * A valid configuration to connect to a test database.
     *
     * @return config
     */
    protected abstract fun config(): JsonNode

    /**
     * An instance of the source that should be tests.
     *
     * @return abstract jdbc source
     */
    protected abstract fun source(): S

    /**
     * Creates a TestDatabase instance to be used in [.setup].
     *
     * @return TestDatabase instance to use for test case.
     */
    protected abstract fun createTestDatabase(): T

    /**
     * These tests write records without specifying a namespace (schema name). They will be written
     * into whatever the default schema is for the database. When they are discovered they will be
     * namespaced by the schema name (e.g. <default-schema-name>.<table_name>). Thus the source
     * needs to tell the tests what that default schema name is. If the database does not support
     * schemas, then database name should used instead.
     *
     * @return name that will be used to namespace the record. </table_name></default-schema-name>
     */
    protected abstract fun supportsSchemas(): Boolean

    protected fun createTableQuery(
        tableName: String?,
        columnClause: String?,
        primaryKeyClause: String
    ): String {
        return String.format(
            "CREATE TABLE %s(%s %s %s)",
            tableName,
            columnClause,
            if (primaryKeyClause == "") "" else ",",
            primaryKeyClause
        )
    }

    protected fun primaryKeyClause(columns: List<String?>): String {
        if (columns.isEmpty()) {
            return ""
        }

        val clause = StringBuilder()
        clause.append("PRIMARY KEY (")
        for (i in columns.indices) {
            clause.append(columns[i])
            if (i != (columns.size - 1)) {
                clause.append(",")
            }
        }
        clause.append(")")
        return clause.toString()
    }

    @BeforeEach
    @Throws(Exception::class)
    open fun setup() {
        testdb = createTestDatabase()
        if (supportsSchemas()) {
            createSchemas()
        }
        if (testdb!!.databaseDriver == DatabaseDriver.ORACLE) {
            testdb!!.with("ALTER SESSION SET NLS_DATE_FORMAT = 'YYYY-MM-DD'")
        }
        testdb
            .with(
                createTableQuery(
                    getFullyQualifiedTableName(TABLE_NAME),
                    COLUMN_CLAUSE_WITH_PK,
                    primaryKeyClause(listOf("id"))
                )
            )
            .with(
                "INSERT INTO %s(id, name, updated_at) VALUES (1, 'picard', '2004-10-19')",
                getFullyQualifiedTableName(TABLE_NAME)
            )
            .with(
                "INSERT INTO %s(id, name, updated_at) VALUES (2, 'crusher', '2005-10-19')",
                getFullyQualifiedTableName(TABLE_NAME)
            )
            .with(
                "INSERT INTO %s(id, name, updated_at) VALUES (3, 'vash', '2006-10-19')",
                getFullyQualifiedTableName(TABLE_NAME)
            )
            .with(
                createTableQuery(
                    getFullyQualifiedTableName(TABLE_NAME_WITHOUT_PK),
                    COLUMN_CLAUSE_WITHOUT_PK,
                    ""
                )
            )
            .with(
                "INSERT INTO %s(id, name, updated_at) VALUES (1, 'picard', '2004-10-19')",
                getFullyQualifiedTableName(TABLE_NAME_WITHOUT_PK)
            )
            .with(
                "INSERT INTO %s(id, name, updated_at) VALUES (2, 'crusher', '2005-10-19')",
                getFullyQualifiedTableName(TABLE_NAME_WITHOUT_PK)
            )
            .with(
                "INSERT INTO %s(id, name, updated_at) VALUES (3, 'vash', '2006-10-19')",
                getFullyQualifiedTableName(TABLE_NAME_WITHOUT_PK)
            )
            .with(
                createTableQuery(
                    getFullyQualifiedTableName(TABLE_NAME_COMPOSITE_PK),
                    COLUMN_CLAUSE_WITH_COMPOSITE_PK,
                    primaryKeyClause(listOf("first_name", "last_name"))
                )
            )
            .with(
                "INSERT INTO %s(first_name, last_name, updated_at) VALUES ('first', 'picard', '2004-10-19')",
                getFullyQualifiedTableName(TABLE_NAME_COMPOSITE_PK)
            )
            .with(
                "INSERT INTO %s(first_name, last_name, updated_at) VALUES ('second', 'crusher', '2005-10-19')",
                getFullyQualifiedTableName(TABLE_NAME_COMPOSITE_PK)
            )
            .with(
                "INSERT INTO %s(first_name, last_name, updated_at) VALUES ('third', 'vash', '2006-10-19')",
                getFullyQualifiedTableName(TABLE_NAME_COMPOSITE_PK)
            )
    }

    protected open fun maybeSetShorterConnectionTimeout(config: JsonNode?) {
        // Optionally implement this to speed up test cases which will result in a connection
        // timeout.
    }

    @AfterEach
    fun tearDown() {
        testdb!!.close()
    }

    @Test
    @Throws(Exception::class)
    open fun testSpec() {
        val actual = source()!!.spec()
        val resourceString = MoreResources.readResource("spec.json")
        val expected = Jsons.deserialize(resourceString, ConnectorSpecification::class.java)

        Assertions.assertEquals(expected, actual)
    }

    @Test
    @Throws(Exception::class)
    fun testCheckSuccess() {
        val actual = source()!!.check(config())
        val expected =
            AirbyteConnectionStatus().withStatus(AirbyteConnectionStatus.Status.SUCCEEDED)
        Assertions.assertEquals(expected, actual)
    }

    @Test
    @Throws(Exception::class)
    protected fun testCheckFailure() {
        val config = config()
        maybeSetShorterConnectionTimeout(config)
        (config as ObjectNode).put(JdbcUtils.PASSWORD_KEY, "fake")
        val actual = source()!!.check(config)
        Assertions.assertEquals(AirbyteConnectionStatus.Status.FAILED, actual!!.status)
    }

    @Test
    @Throws(Exception::class)
    fun testDiscover() {
        val actual = filterOutOtherSchemas(source()!!.discover(config()))
        val expected = getCatalog(defaultNamespace)
        Assertions.assertEquals(expected.streams.size, actual!!.streams.size)
        actual.streams.forEach(
            Consumer { actualStream: AirbyteStream ->
                val expectedStream =
                    expected.streams
                        .stream()
                        .filter { stream: AirbyteStream ->
                            stream.namespace == actualStream.namespace &&
                                stream.name == actualStream.name
                        }
                        .findAny()
                Assertions.assertTrue(
                    expectedStream.isPresent,
                    String.format("Unexpected stream %s", actualStream.name)
                )
                Assertions.assertEquals(expectedStream.get(), actualStream)
            }
        )
    }

    @Test
    @Throws(Exception::class)
    protected fun testDiscoverWithNonCursorFields() {
        testdb!!
            .with(
                CREATE_TABLE_WITHOUT_CURSOR_TYPE_QUERY,
                getFullyQualifiedTableName(TABLE_NAME_WITHOUT_CURSOR_TYPE),
                COL_CURSOR
            )
            .with(
                INSERT_TABLE_WITHOUT_CURSOR_TYPE_QUERY,
                getFullyQualifiedTableName(TABLE_NAME_WITHOUT_CURSOR_TYPE)
            )
        val actual = filterOutOtherSchemas(source()!!.discover(config()))
        val stream =
            actual!!
                .streams
                .stream()
                .filter { s: AirbyteStream ->
                    s.name.equals(TABLE_NAME_WITHOUT_CURSOR_TYPE, ignoreCase = true)
                }
                .findFirst()
                .orElse(null)
        Assertions.assertNotNull(stream)
        Assertions.assertEquals(
            TABLE_NAME_WITHOUT_CURSOR_TYPE.lowercase(Locale.getDefault()),
            stream.name.lowercase(Locale.getDefault())
        )
        Assertions.assertEquals(1, stream.supportedSyncModes.size)
        Assertions.assertEquals(SyncMode.FULL_REFRESH, stream.supportedSyncModes[0])
    }

    @Test
    @Throws(Exception::class)
    protected fun testDiscoverWithNullableCursorFields() {
        testdb!!
            .with(
                CREATE_TABLE_WITH_NULLABLE_CURSOR_TYPE_QUERY,
                getFullyQualifiedTableName(TABLE_NAME_WITH_NULLABLE_CURSOR_TYPE),
                COL_CURSOR
            )
            .with(
                INSERT_TABLE_WITH_NULLABLE_CURSOR_TYPE_QUERY,
                getFullyQualifiedTableName(TABLE_NAME_WITH_NULLABLE_CURSOR_TYPE)
            )
        val actual = filterOutOtherSchemas(source()!!.discover(config()))
        val stream =
            actual!!
                .streams
                .stream()
                .filter { s: AirbyteStream ->
                    s.name.equals(TABLE_NAME_WITH_NULLABLE_CURSOR_TYPE, ignoreCase = true)
                }
                .findFirst()
                .orElse(null)
        Assertions.assertNotNull(stream)
        Assertions.assertEquals(
            TABLE_NAME_WITH_NULLABLE_CURSOR_TYPE.lowercase(Locale.getDefault()),
            stream.name.lowercase(Locale.getDefault())
        )
        Assertions.assertEquals(2, stream.supportedSyncModes.size)
        Assertions.assertTrue(stream.supportedSyncModes.contains(SyncMode.FULL_REFRESH))
        Assertions.assertTrue(stream.supportedSyncModes.contains(SyncMode.INCREMENTAL))
    }

    protected fun filterOutOtherSchemas(catalog: AirbyteCatalog): AirbyteCatalog {
        if (supportsSchemas()) {
            val filteredCatalog = Jsons.clone(catalog)
            filteredCatalog!!.streams =
                filteredCatalog.streams
                    .stream()
                    .filter { stream: AirbyteStream ->
                        TEST_SCHEMAS.stream().anyMatch { schemaName: String ->
                            stream.namespace.startsWith(schemaName)
                        }
                    }
                    .collect(Collectors.toList())
            return filteredCatalog
        } else {
            return catalog
        }
    }

    @Test
    @Throws(Exception::class)
    protected fun testDiscoverWithMultipleSchemas() {
        // clickhouse and mysql do not have a concept of schemas, so this test does not make sense
        // for them.
        when (testdb!!.databaseDriver) {
            DatabaseDriver.MYSQL,
            DatabaseDriver.CLICKHOUSE,
            DatabaseDriver.TERADATA -> return
            else -> {}
        }
        // add table and data to a separate schema.
        testdb!!
            .with(
                "CREATE TABLE %s(id VARCHAR(200) NOT NULL, name VARCHAR(200) NOT NULL)",
                RelationalDbQueryUtils.getFullyQualifiedTableName(SCHEMA_NAME2, TABLE_NAME)
            )
            .with(
                "INSERT INTO %s(id, name) VALUES ('1','picard')",
                RelationalDbQueryUtils.getFullyQualifiedTableName(SCHEMA_NAME2, TABLE_NAME)
            )
            .with(
                "INSERT INTO %s(id, name) VALUES ('2', 'crusher')",
                RelationalDbQueryUtils.getFullyQualifiedTableName(SCHEMA_NAME2, TABLE_NAME)
            )
            .with(
                "INSERT INTO %s(id, name) VALUES ('3', 'vash')",
                RelationalDbQueryUtils.getFullyQualifiedTableName(SCHEMA_NAME2, TABLE_NAME)
            )

        val actual = source()!!.discover(config())

        val expected = getCatalog(defaultNamespace)
        val catalogStreams: MutableList<AirbyteStream> = ArrayList()
        catalogStreams.addAll(expected.streams)
        catalogStreams.add(
            CatalogHelpers.createAirbyteStream(
                    TABLE_NAME,
                    SCHEMA_NAME2,
                    Field.of(COL_ID, JsonSchemaType.STRING),
                    Field.of(COL_NAME, JsonSchemaType.STRING)
                )
                .withSupportedSyncModes(
                    java.util.List.of(SyncMode.FULL_REFRESH, SyncMode.INCREMENTAL)
                )
        )
        expected.streams = catalogStreams
        // sort streams by name so that we are comparing lists with the same order.
        val schemaTableCompare =
            Comparator.comparing { stream: AirbyteStream -> stream.namespace + "." + stream.name }
        expected.streams.sortWith(schemaTableCompare)
        actual!!.streams.sortWith(schemaTableCompare)
        Assertions.assertEquals(expected, filterOutOtherSchemas(actual))
    }

    @Test
    @Throws(Exception::class)
    fun testReadSuccess() {
        val actualMessages =
            MoreIterators.toList(
                source()!!.read(config(), getConfiguredCatalogWithOneStream(defaultNamespace), null)
            )

        setEmittedAtToNull(actualMessages)
        val expectedMessages = testMessages
        MatcherAssert.assertThat(
            expectedMessages,
            Matchers.containsInAnyOrder<Any>(*actualMessages.toTypedArray())
        )
        MatcherAssert.assertThat(
            actualMessages,
            Matchers.containsInAnyOrder<Any>(*expectedMessages.toTypedArray())
        )
    }

    @Test
    @Throws(Exception::class)
    protected fun testReadOneColumn() {
        val catalog =
            CatalogHelpers.createConfiguredAirbyteCatalog(
                streamName(),
                defaultNamespace,
                Field.of(COL_ID, JsonSchemaType.NUMBER)
            )
        val actualMessages = MoreIterators.toList(source()!!.read(config(), catalog, null))

        setEmittedAtToNull(actualMessages)

        val expectedMessages = airbyteMessagesReadOneColumn
        Assertions.assertEquals(expectedMessages.size, actualMessages.size)
        Assertions.assertTrue(expectedMessages.containsAll(actualMessages))
        Assertions.assertTrue(actualMessages.containsAll(expectedMessages))
    }

    protected open val airbyteMessagesReadOneColumn: List<AirbyteMessage>
        get() {
            val expectedMessages =
                testMessages
                    .stream()
                    .map { `object`: AirbyteMessage -> Jsons.clone(`object`) }
                    .peek { m: AirbyteMessage ->
                        (m.record.data as ObjectNode).remove(COL_NAME)
                        (m.record.data as ObjectNode).remove(COL_UPDATED_AT)
                        (m.record.data as ObjectNode).replace(
                            COL_ID,
                            convertIdBasedOnDatabase(m.record.data[COL_ID].asInt())
                        )
                    }
                    .collect(Collectors.toList())
            return expectedMessages
        }

    @Test
    @Throws(Exception::class)
    protected fun testReadMultipleTables() {
        val catalog = getConfiguredCatalogWithOneStream(defaultNamespace)
        val expectedMessages: MutableList<AirbyteMessage> = ArrayList(testMessages)

        for (i in 2..9) {
            val streamName2 = streamName() + i
            val tableName = getFullyQualifiedTableName(TABLE_NAME + i)
            testdb!!
                .with(createTableQuery(tableName, "id INTEGER, name VARCHAR(200)", ""))
                .with("INSERT INTO %s(id, name) VALUES (1,'picard')", tableName)
                .with("INSERT INTO %s(id, name) VALUES (2, 'crusher')", tableName)
                .with("INSERT INTO %s(id, name) VALUES (3, 'vash')", tableName)
            catalog.streams.add(
                CatalogHelpers.createConfiguredAirbyteStream(
                    streamName2,
                    defaultNamespace,
                    Field.of(COL_ID, JsonSchemaType.NUMBER),
                    Field.of(COL_NAME, JsonSchemaType.STRING)
                )
            )

            expectedMessages.addAll(getAirbyteMessagesSecondSync(streamName2))
        }

        val actualMessages = MoreIterators.toList(source()!!.read(config(), catalog, null))

        setEmittedAtToNull(actualMessages)

        Assertions.assertEquals(expectedMessages.size, actualMessages.size)
        Assertions.assertTrue(expectedMessages.containsAll(actualMessages))
        Assertions.assertTrue(actualMessages.containsAll(expectedMessages))
    }

    protected open fun getAirbyteMessagesSecondSync(streamName: String?): List<AirbyteMessage> {
        return testMessages
            .stream()
            .map { `object`: AirbyteMessage -> Jsons.clone(`object`) }
            .peek { m: AirbyteMessage ->
                m.record.stream = streamName
                m.record.namespace = defaultNamespace
                (m.record.data as ObjectNode).remove(COL_UPDATED_AT)
                (m.record.data as ObjectNode).replace(
                    COL_ID,
                    convertIdBasedOnDatabase(m.record.data[COL_ID].asInt())
                )
            }
            .collect(Collectors.toList())
    }

    @Test
    @Throws(Exception::class)
    protected fun testTablesWithQuoting() {
        val streamForTableWithSpaces = createTableWithSpaces()

        val catalog =
            ConfiguredAirbyteCatalog()
                .withStreams(
                    java.util.List.of(
                        getConfiguredCatalogWithOneStream(defaultNamespace).streams[0],
                        streamForTableWithSpaces
                    )
                )
        val actualMessages = MoreIterators.toList(source()!!.read(config(), catalog, null))

        setEmittedAtToNull(actualMessages)

        val expectedMessages: MutableList<AirbyteMessage> = ArrayList(testMessages)
        expectedMessages.addAll(getAirbyteMessagesForTablesWithQuoting(streamForTableWithSpaces))

        Assertions.assertEquals(expectedMessages.size, actualMessages.size)
        Assertions.assertTrue(expectedMessages.containsAll(actualMessages))
        Assertions.assertTrue(actualMessages.containsAll(expectedMessages))
    }

    protected open fun getAirbyteMessagesForTablesWithQuoting(
        streamForTableWithSpaces: ConfiguredAirbyteStream
    ): List<AirbyteMessage> {
        return testMessages
            .stream()
            .map { `object`: AirbyteMessage -> Jsons.clone(`object`) }
            .peek { m: AirbyteMessage ->
                m.record.stream = streamForTableWithSpaces.stream.name
                (m.record.data as ObjectNode).set<JsonNode>(
                    COL_LAST_NAME_WITH_SPACE,
                    (m.record.data as ObjectNode).remove(COL_NAME)
                )
                (m.record.data as ObjectNode).remove(COL_UPDATED_AT)
                (m.record.data as ObjectNode).replace(
                    COL_ID,
                    convertIdBasedOnDatabase(m.record.data[COL_ID].asInt())
                )
            }
            .collect(Collectors.toList())
    }

    @Test
    fun testReadFailure() {
        val spiedAbStream =
            Mockito.spy(getConfiguredCatalogWithOneStream(defaultNamespace).streams[0])
        val catalog = ConfiguredAirbyteCatalog().withStreams(java.util.List.of(spiedAbStream))
        Mockito.doCallRealMethod().doThrow(RuntimeException()).`when`(spiedAbStream).stream

        Assertions.assertThrows(RuntimeException::class.java) {
            source()!!.read(config(), catalog, null)
        }
    }

    @Test
    @Throws(Exception::class)
    fun testIncrementalNoPreviousState() {
        incrementalCursorCheck(COL_ID, null, "3", testMessages)
    }

    @Test
    @Throws(Exception::class)
    fun testIncrementalIntCheckCursor() {
        incrementalCursorCheck(COL_ID, "2", "3", java.util.List.of(testMessages[2]))
    }

    @Test
    @Throws(Exception::class)
    fun testIncrementalStringCheckCursor() {
        incrementalCursorCheck(
            COL_NAME,
            "patent",
            "vash",
            java.util.List.of(testMessages[0], testMessages[2])
        )
    }

    @Test
    @Throws(Exception::class)
    fun testIncrementalStringCheckCursorSpaceInColumnName() {
        val streamWithSpaces = createTableWithSpaces()

        val expectedRecordMessages =
            getAirbyteMessagesCheckCursorSpaceInColumnName(streamWithSpaces)
        incrementalCursorCheck(
            COL_LAST_NAME_WITH_SPACE,
            COL_LAST_NAME_WITH_SPACE,
            "patent",
            "vash",
            expectedRecordMessages,
            streamWithSpaces
        )
    }

    protected open fun getAirbyteMessagesCheckCursorSpaceInColumnName(
        streamWithSpaces: ConfiguredAirbyteStream
    ): List<AirbyteMessage> {
        val firstMessage = testMessages[0]
        firstMessage.record.stream = streamWithSpaces.stream.name
        (firstMessage.record.data as ObjectNode).remove(COL_UPDATED_AT)
        (firstMessage.record.data as ObjectNode).set<JsonNode>(
            COL_LAST_NAME_WITH_SPACE,
            (firstMessage.record.data as ObjectNode).remove(COL_NAME)
        )

        val secondMessage = testMessages[2]
        secondMessage.record.stream = streamWithSpaces.stream.name
        (secondMessage.record.data as ObjectNode).remove(COL_UPDATED_AT)
        (secondMessage.record.data as ObjectNode).set<JsonNode>(
            COL_LAST_NAME_WITH_SPACE,
            (secondMessage.record.data as ObjectNode).remove(COL_NAME)
        )

        return java.util.List.of(firstMessage, secondMessage)
    }

    @Test
    @Throws(Exception::class)
    fun testIncrementalDateCheckCursor() {
        incrementalDateCheck()
    }

    @Throws(Exception::class)
    protected open fun incrementalDateCheck() {
        incrementalCursorCheck(
            COL_UPDATED_AT,
            "2005-10-18",
            "2006-10-19",
            java.util.List.of(testMessages[1], testMessages[2])
        )
    }

    @Test
    @Throws(Exception::class)
    fun testIncrementalCursorChanges() {
        incrementalCursorCheck(
            COL_ID,
            COL_NAME, // cheesing this value a little bit. in the correct implementation this
            // initial cursor value should
            // be ignored because the cursor field changed. setting it to a value that if used, will
            // cause
            // records to (incorrectly) be filtered out.
            "data",
            "vash",
            testMessages
        )
    }

    @Test
    @Throws(Exception::class)
    protected fun testReadOneTableIncrementallyTwice() {
        val config = config()
        val namespace = defaultNamespace
        val configuredCatalog = getConfiguredCatalogWithOneStream(namespace)
        configuredCatalog.streams.forEach(
            Consumer { airbyteStream: ConfiguredAirbyteStream ->
                airbyteStream.syncMode = SyncMode.INCREMENTAL
                airbyteStream.cursorField = java.util.List.of(COL_ID)
                airbyteStream.destinationSyncMode = DestinationSyncMode.APPEND
            }
        )

        val actualMessagesFirstSync =
            MoreIterators.toList(
                source()!!.read(
                    config,
                    configuredCatalog,
                    createEmptyState(streamName(), namespace)
                )
            )

        val stateAfterFirstSyncOptional =
            actualMessagesFirstSync
                .stream()
                .filter { r: AirbyteMessage -> r.type == AirbyteMessage.Type.STATE }
                .findFirst()
        Assertions.assertTrue(stateAfterFirstSyncOptional.isPresent)

        executeStatementReadIncrementallyTwice()

        val actualMessagesSecondSync =
            MoreIterators.toList(
                source()!!.read(
                    config,
                    configuredCatalog,
                    extractState(stateAfterFirstSyncOptional.get())
                )
            )

        Assertions.assertEquals(
            2,
            actualMessagesSecondSync
                .stream()
                .filter { r: AirbyteMessage -> r.type == AirbyteMessage.Type.RECORD }
                .count()
                .toInt()
        )
        val expectedMessages = getExpectedAirbyteMessagesSecondSync(namespace)

        setEmittedAtToNull(actualMessagesSecondSync)

        Assertions.assertEquals(expectedMessages.size, actualMessagesSecondSync.size)
        Assertions.assertTrue(expectedMessages.containsAll(actualMessagesSecondSync))
        Assertions.assertTrue(actualMessagesSecondSync.containsAll(expectedMessages))
    }

    protected open fun executeStatementReadIncrementallyTwice() {
        testdb
            .with(
                "INSERT INTO %s (id, name, updated_at) VALUES (4, 'riker', '2006-10-19')",
                getFullyQualifiedTableName(TABLE_NAME)
            )
            .with(
                "INSERT INTO %s (id, name, updated_at) VALUES (5, 'data', '2006-10-19')",
                getFullyQualifiedTableName(TABLE_NAME)
            )
    }

    protected open fun getExpectedAirbyteMessagesSecondSync(
        namespace: String?
    ): List<AirbyteMessage> {
        val expectedMessages: MutableList<AirbyteMessage> = ArrayList()
        expectedMessages.add(
            AirbyteMessage()
                .withType(AirbyteMessage.Type.RECORD)
                .withRecord(
                    AirbyteRecordMessage()
                        .withStream(streamName())
                        .withNamespace(namespace)
                        .withData(
                            Jsons.jsonNode(
                                java.util.Map.of(
                                    COL_ID,
                                    ID_VALUE_4,
                                    COL_NAME,
                                    "riker",
                                    COL_UPDATED_AT,
                                    "2006-10-19"
                                )
                            )
                        )
                )
        )
        expectedMessages.add(
            AirbyteMessage()
                .withType(AirbyteMessage.Type.RECORD)
                .withRecord(
                    AirbyteRecordMessage()
                        .withStream(streamName())
                        .withNamespace(namespace)
                        .withData(
                            Jsons.jsonNode(
                                java.util.Map.of(
                                    COL_ID,
                                    ID_VALUE_5,
                                    COL_NAME,
                                    "data",
                                    COL_UPDATED_AT,
                                    "2006-10-19"
                                )
                            )
                        )
                )
        )
        val state =
            DbStreamState()
                .withStreamName(streamName())
                .withStreamNamespace(namespace)
                .withCursorField(java.util.List.of(COL_ID))
                .withCursor("5")
                .withCursorRecordCount(1L)
        expectedMessages.addAll(createExpectedTestMessages(java.util.List.of(state), 2L))
        return expectedMessages
    }

    @Test
    @Throws(Exception::class)
    protected open fun testReadMultipleTablesIncrementally() {
        val tableName2 = TABLE_NAME + 2
        val streamName2 = streamName() + 2
        val fqTableName2 = getFullyQualifiedTableName(tableName2)
        testdb!!
            .with(createTableQuery(fqTableName2, "id INTEGER, name VARCHAR(200)", ""))
            .with("INSERT INTO %s(id, name) VALUES (1,'picard')", fqTableName2)
            .with("INSERT INTO %s(id, name) VALUES (2, 'crusher')", fqTableName2)
            .with("INSERT INTO %s(id, name) VALUES (3, 'vash')", fqTableName2)

        val namespace = defaultNamespace
        val configuredCatalog = getConfiguredCatalogWithOneStream(namespace)
        configuredCatalog.streams.add(
            CatalogHelpers.createConfiguredAirbyteStream(
                streamName2,
                namespace,
                Field.of(COL_ID, JsonSchemaType.NUMBER),
                Field.of(COL_NAME, JsonSchemaType.STRING)
            )
        )
        configuredCatalog.streams.forEach(
            Consumer { airbyteStream: ConfiguredAirbyteStream ->
                airbyteStream.syncMode = SyncMode.INCREMENTAL
                airbyteStream.cursorField = java.util.List.of(COL_ID)
                airbyteStream.destinationSyncMode = DestinationSyncMode.APPEND
            }
        )

        val actualMessagesFirstSync =
            MoreIterators.toList(
                source()!!.read(
                    config(),
                    configuredCatalog,
                    createEmptyState(streamName(), namespace)
                )
            )

        // get last state message.
        val stateAfterFirstSyncOptional =
            actualMessagesFirstSync
                .stream()
                .filter { r: AirbyteMessage -> r.type == AirbyteMessage.Type.STATE }
                .reduce { first: AirbyteMessage?, second: AirbyteMessage -> second }
        Assertions.assertTrue(stateAfterFirstSyncOptional.isPresent)

        // we know the second streams messages are the same as the first minus the updated at
        // column. so we
        // cheat and generate the expected messages off of the first expected messages.
        val secondStreamExpectedMessages = getAirbyteMessagesSecondStreamWithNamespace(streamName2)

        // Represents the state after the first stream has been updated
        val expectedStateStreams1 =
            java.util.List.of(
                DbStreamState()
                    .withStreamName(streamName())
                    .withStreamNamespace(namespace)
                    .withCursorField(java.util.List.of(COL_ID))
                    .withCursor("3")
                    .withCursorRecordCount(1L),
                DbStreamState()
                    .withStreamName(streamName2)
                    .withStreamNamespace(namespace)
                    .withCursorField(java.util.List.of(COL_ID))
            )

        // Represents the state after both streams have been updated
        val expectedStateStreams2 =
            java.util.List.of(
                DbStreamState()
                    .withStreamName(streamName())
                    .withStreamNamespace(namespace)
                    .withCursorField(java.util.List.of(COL_ID))
                    .withCursor("3")
                    .withCursorRecordCount(1L),
                DbStreamState()
                    .withStreamName(streamName2)
                    .withStreamNamespace(namespace)
                    .withCursorField(java.util.List.of(COL_ID))
                    .withCursor("3")
                    .withCursorRecordCount(1L)
            )

        val expectedMessagesFirstSync: MutableList<AirbyteMessage> = ArrayList(testMessages)
        expectedMessagesFirstSync.add(
            createStateMessage(expectedStateStreams1[0], expectedStateStreams1, 3L)
        )
        expectedMessagesFirstSync.addAll(secondStreamExpectedMessages)
        expectedMessagesFirstSync.add(
            createStateMessage(expectedStateStreams2[1], expectedStateStreams2, 3L)
        )

        setEmittedAtToNull(actualMessagesFirstSync)

        Assertions.assertEquals(expectedMessagesFirstSync.size, actualMessagesFirstSync.size)
        Assertions.assertTrue(expectedMessagesFirstSync.containsAll(actualMessagesFirstSync))
        Assertions.assertTrue(actualMessagesFirstSync.containsAll(expectedMessagesFirstSync))
    }

    protected open fun getAirbyteMessagesSecondStreamWithNamespace(
        streamName2: String?
    ): List<AirbyteMessage> {
        return testMessages
            .stream()
            .map { `object`: AirbyteMessage -> Jsons.clone(`object`) }
            .peek { m: AirbyteMessage ->
                m.record.stream = streamName2
                (m.record.data as ObjectNode).remove(COL_UPDATED_AT)
                (m.record.data as ObjectNode).replace(
                    COL_ID,
                    convertIdBasedOnDatabase(m.record.data[COL_ID].asInt())
                )
            }
            .collect(Collectors.toList())
    }

    // when initial and final cursor fields are the same.
    @Throws(Exception::class)
    protected fun incrementalCursorCheck(
        cursorField: String,
        initialCursorValue: String?,
        endCursorValue: String,
        expectedRecordMessages: List<AirbyteMessage>
    ) {
        incrementalCursorCheck(
            cursorField,
            cursorField,
            initialCursorValue,
            endCursorValue,
            expectedRecordMessages
        )
    }

    // See https://github.com/airbytehq/airbyte/issues/14732 for rationale and details.
    @Test
    @Throws(Exception::class)
    fun testIncrementalWithConcurrentInsertion() {
        val namespace = defaultNamespace
        val fullyQualifiedTableName = getFullyQualifiedTableName(TABLE_NAME_AND_TIMESTAMP)
        val columnDefinition =
            String.format(
                "name VARCHAR(200) NOT NULL, %s %s NOT NULL",
                COL_TIMESTAMP,
                COL_TIMESTAMP_TYPE
            )

        // 1st sync
        testdb!!
            .with(createTableQuery(fullyQualifiedTableName, columnDefinition, ""))
            .with(
                INSERT_TABLE_NAME_AND_TIMESTAMP_QUERY,
                fullyQualifiedTableName,
                "a",
                "2021-01-01 00:00:00"
            )
            .with(
                INSERT_TABLE_NAME_AND_TIMESTAMP_QUERY,
                fullyQualifiedTableName,
                "b",
                "2021-01-01 00:00:00"
            )

        val configuredCatalog =
            CatalogHelpers.toDefaultConfiguredCatalog(
                AirbyteCatalog()
                    .withStreams(
                        java.util.List.of(
                            CatalogHelpers.createAirbyteStream(
                                TABLE_NAME_AND_TIMESTAMP,
                                namespace,
                                Field.of(COL_NAME, JsonSchemaType.STRING),
                                Field.of(
                                    COL_TIMESTAMP,
                                    JsonSchemaType.STRING_TIMESTAMP_WITHOUT_TIMEZONE
                                )
                            )
                        )
                    )
            )

        configuredCatalog.streams.forEach(
            Consumer { airbyteStream: ConfiguredAirbyteStream ->
                airbyteStream.syncMode = SyncMode.INCREMENTAL
                airbyteStream.cursorField = java.util.List.of(COL_TIMESTAMP)
                airbyteStream.destinationSyncMode = DestinationSyncMode.APPEND
            }
        )

        val firstSyncActualMessages =
            MoreIterators.toList(
                source()!!.read(
                    config(),
                    configuredCatalog,
                    createEmptyState(TABLE_NAME_AND_TIMESTAMP, namespace)
                )
            )

        // cursor after 1st sync: 2021-01-01 00:00:00, count 2
        val firstSyncStateOptional =
            firstSyncActualMessages
                .stream()
                .filter { r: AirbyteMessage -> r.type == AirbyteMessage.Type.STATE }
                .findFirst()
        Assertions.assertTrue(firstSyncStateOptional.isPresent)
        val firstSyncState = getStateData(firstSyncStateOptional.get(), TABLE_NAME_AND_TIMESTAMP)
        Assertions.assertEquals(
            firstSyncState["cursor_field"].elements().next().asText(),
            COL_TIMESTAMP
        )
        Assertions.assertTrue(firstSyncState["cursor"].asText().contains("2021-01-01"))
        Assertions.assertTrue(firstSyncState["cursor"].asText().contains("00:00:00"))
        Assertions.assertEquals(2L, firstSyncState["cursor_record_count"].asLong())

        val firstSyncNames =
            firstSyncActualMessages
                .stream()
                .filter { r: AirbyteMessage -> r.type == AirbyteMessage.Type.RECORD }
                .map { r: AirbyteMessage -> r.record.data[COL_NAME].asText() }
                .toList()
        // some databases don't make insertion order guarantee when equal ordering value
        if (
            testdb!!.databaseDriver == DatabaseDriver.TERADATA ||
                testdb!!.databaseDriver == DatabaseDriver.ORACLE
        ) {
            MatcherAssert.assertThat(
                listOf("a", "b"),
                Matchers.containsInAnyOrder<Any>(*firstSyncNames.toTypedArray())
            )
        } else {
            Assertions.assertEquals(listOf("a", "b"), firstSyncNames)
        }

        // 2nd sync
        testdb!!.with(
            INSERT_TABLE_NAME_AND_TIMESTAMP_QUERY,
            fullyQualifiedTableName,
            "c",
            "2021-01-02 00:00:00"
        )

        val secondSyncActualMessages =
            MoreIterators.toList(
                source()!!.read(
                    config(),
                    configuredCatalog,
                    createState(TABLE_NAME_AND_TIMESTAMP, namespace, firstSyncState)
                )
            )

        // cursor after 2nd sync: 2021-01-02 00:00:00, count 1
        val secondSyncStateOptional =
            secondSyncActualMessages
                .stream()
                .filter { r: AirbyteMessage -> r.type == AirbyteMessage.Type.STATE }
                .findFirst()
        Assertions.assertTrue(secondSyncStateOptional.isPresent)
        val secondSyncState = getStateData(secondSyncStateOptional.get(), TABLE_NAME_AND_TIMESTAMP)
        Assertions.assertEquals(
            secondSyncState["cursor_field"].elements().next().asText(),
            COL_TIMESTAMP
        )
        Assertions.assertTrue(secondSyncState["cursor"].asText().contains("2021-01-02"))
        Assertions.assertTrue(secondSyncState["cursor"].asText().contains("00:00:00"))
        Assertions.assertEquals(1L, secondSyncState["cursor_record_count"].asLong())

        val secondSyncNames =
            secondSyncActualMessages
                .stream()
                .filter { r: AirbyteMessage -> r.type == AirbyteMessage.Type.RECORD }
                .map { r: AirbyteMessage -> r.record.data[COL_NAME].asText() }
                .toList()
        Assertions.assertEquals(listOf("c"), secondSyncNames)

        // 3rd sync has records with duplicated cursors
        testdb!!
            .with(
                INSERT_TABLE_NAME_AND_TIMESTAMP_QUERY,
                fullyQualifiedTableName,
                "d",
                "2021-01-02 00:00:00"
            )
            .with(
                INSERT_TABLE_NAME_AND_TIMESTAMP_QUERY,
                fullyQualifiedTableName,
                "e",
                "2021-01-02 00:00:00"
            )
            .with(
                INSERT_TABLE_NAME_AND_TIMESTAMP_QUERY,
                fullyQualifiedTableName,
                "f",
                "2021-01-03 00:00:00"
            )

        val thirdSyncActualMessages =
            MoreIterators.toList(
                source()!!.read(
                    config(),
                    configuredCatalog,
                    createState(TABLE_NAME_AND_TIMESTAMP, namespace, secondSyncState)
                )
            )

        // Cursor after 3rd sync is: 2021-01-03 00:00:00, count 1.
        val thirdSyncStateOptional =
            thirdSyncActualMessages
                .stream()
                .filter { r: AirbyteMessage -> r.type == AirbyteMessage.Type.STATE }
                .findFirst()
        Assertions.assertTrue(thirdSyncStateOptional.isPresent)
        val thirdSyncState = getStateData(thirdSyncStateOptional.get(), TABLE_NAME_AND_TIMESTAMP)
        Assertions.assertEquals(
            thirdSyncState["cursor_field"].elements().next().asText(),
            COL_TIMESTAMP
        )
        Assertions.assertTrue(thirdSyncState["cursor"].asText().contains("2021-01-03"))
        Assertions.assertTrue(thirdSyncState["cursor"].asText().contains("00:00:00"))
        Assertions.assertEquals(1L, thirdSyncState["cursor_record_count"].asLong())

        // The c, d, e, f are duplicated records from this sync, because the cursor
        // record count in the database is different from that in the state.
        val thirdSyncExpectedNames =
            thirdSyncActualMessages
                .stream()
                .filter { r: AirbyteMessage -> r.type == AirbyteMessage.Type.RECORD }
                .map { r: AirbyteMessage -> r.record.data[COL_NAME].asText() }
                .toList()

        // teradata doesn't make insertion order guarantee when equal ordering value
        if (testdb!!.databaseDriver == DatabaseDriver.TERADATA) {
            MatcherAssert.assertThat(
                listOf("c", "d", "e", "f"),
                Matchers.containsInAnyOrder<Any>(*thirdSyncExpectedNames.toTypedArray())
            )
        } else {
            Assertions.assertEquals(listOf("c", "d", "e", "f"), thirdSyncExpectedNames)
        }
    }

    protected open fun getStateData(airbyteMessage: AirbyteMessage, streamName: String): JsonNode {
        for (stream in airbyteMessage.state.data["streams"]) {
            if (stream["stream_name"].asText() == streamName) {
                return stream
            }
        }
        throw IllegalArgumentException("Stream not found in state message: $streamName")
    }

    @Throws(Exception::class)
    private fun incrementalCursorCheck(
        initialCursorField: String,
        cursorField: String,
        initialCursorValue: String?,
        endCursorValue: String,
        expectedRecordMessages: List<AirbyteMessage>
    ) {
        incrementalCursorCheck(
            initialCursorField,
            cursorField,
            initialCursorValue,
            endCursorValue,
            expectedRecordMessages,
            getConfiguredCatalogWithOneStream(defaultNamespace).streams[0]
        )
    }

    @Throws(Exception::class)
    protected fun incrementalCursorCheck(
        initialCursorField: String?,
        cursorField: String,
        initialCursorValue: String?,
        endCursorValue: String?,
        expectedRecordMessages: List<AirbyteMessage>,
        airbyteStream: ConfiguredAirbyteStream
    ) {
        airbyteStream.syncMode = SyncMode.INCREMENTAL
        airbyteStream.cursorField = java.util.List.of(cursorField)
        airbyteStream.destinationSyncMode = DestinationSyncMode.APPEND

        val configuredCatalog =
            ConfiguredAirbyteCatalog().withStreams(java.util.List.of(airbyteStream))

        val dbStreamState = buildStreamState(airbyteStream, initialCursorField, initialCursorValue)

        val actualMessages =
            MoreIterators.toList(
                source()!!.read(
                    config(),
                    configuredCatalog,
                    Jsons.jsonNode(createState(java.util.List.of(dbStreamState)))
                )
            )

        setEmittedAtToNull(actualMessages)

        val expectedStreams =
            java.util.List.of(buildStreamState(airbyteStream, cursorField, endCursorValue))

        val expectedMessages: MutableList<AirbyteMessage> = ArrayList(expectedRecordMessages)
        expectedMessages.addAll(
            createExpectedTestMessages(expectedStreams, expectedRecordMessages.size.toLong())
        )

        Assertions.assertEquals(expectedMessages.size, actualMessages.size)
        Assertions.assertTrue(expectedMessages.containsAll(actualMessages))
        Assertions.assertTrue(actualMessages.containsAll(expectedMessages))
    }

    protected open fun buildStreamState(
        configuredAirbyteStream: ConfiguredAirbyteStream,
        cursorField: String?,
        cursorValue: String?
    ): DbStreamState {
        return DbStreamState()
            .withStreamName(configuredAirbyteStream.stream.name)
            .withStreamNamespace(configuredAirbyteStream.stream.namespace)
            .withCursorField(java.util.List.of(cursorField))
            .withCursor(cursorValue)
            .withCursorRecordCount(1L)
    }

    // get catalog and perform a defensive copy.
    protected fun getConfiguredCatalogWithOneStream(
        defaultNamespace: String?
    ): ConfiguredAirbyteCatalog {
        val catalog = CatalogHelpers.toDefaultConfiguredCatalog(getCatalog(defaultNamespace))
        // Filter to only keep the main stream name as configured stream
        catalog.withStreams(
            catalog.streams
                .stream()
                .filter { s: ConfiguredAirbyteStream -> s.stream.name == streamName() }
                .collect(Collectors.toList())
        )
        return catalog
    }

    protected open fun getCatalog(defaultNamespace: String?): AirbyteCatalog {
        return AirbyteCatalog()
            .withStreams(
                java.util.List.of(
                    CatalogHelpers.createAirbyteStream(
                            TABLE_NAME,
                            defaultNamespace,
                            Field.of(COL_ID, JsonSchemaType.INTEGER),
                            Field.of(COL_NAME, JsonSchemaType.STRING),
                            Field.of(COL_UPDATED_AT, JsonSchemaType.STRING)
                        )
                        .withSupportedSyncModes(
                            java.util.List.of(SyncMode.FULL_REFRESH, SyncMode.INCREMENTAL)
                        )
                        .withSourceDefinedPrimaryKey(java.util.List.of(java.util.List.of(COL_ID))),
                    CatalogHelpers.createAirbyteStream(
                            TABLE_NAME_WITHOUT_PK,
                            defaultNamespace,
                            Field.of(COL_ID, JsonSchemaType.INTEGER),
                            Field.of(COL_NAME, JsonSchemaType.STRING),
                            Field.of(COL_UPDATED_AT, JsonSchemaType.STRING)
                        )
                        .withSupportedSyncModes(
                            java.util.List.of(SyncMode.FULL_REFRESH, SyncMode.INCREMENTAL)
                        )
                        .withSourceDefinedPrimaryKey(emptyList()),
                    CatalogHelpers.createAirbyteStream(
                            TABLE_NAME_COMPOSITE_PK,
                            defaultNamespace,
                            Field.of(COL_FIRST_NAME, JsonSchemaType.STRING),
                            Field.of(COL_LAST_NAME, JsonSchemaType.STRING),
                            Field.of(COL_UPDATED_AT, JsonSchemaType.STRING)
                        )
                        .withSupportedSyncModes(
                            java.util.List.of(SyncMode.FULL_REFRESH, SyncMode.INCREMENTAL)
                        )
                        .withSourceDefinedPrimaryKey(
                            java.util.List.of(
                                java.util.List.of(COL_FIRST_NAME),
                                java.util.List.of(COL_LAST_NAME)
                            )
                        )
                )
            )
    }

    protected open val testMessages: List<AirbyteMessage>
        get() =
            java.util.List.of(
                AirbyteMessage()
                    .withType(AirbyteMessage.Type.RECORD)
                    .withRecord(
                        AirbyteRecordMessage()
                            .withStream(streamName())
                            .withNamespace(defaultNamespace)
                            .withData(
                                Jsons.jsonNode(
                                    java.util.Map.of(
                                        COL_ID,
                                        ID_VALUE_1,
                                        COL_NAME,
                                        "picard",
                                        COL_UPDATED_AT,
                                        "2004-10-19"
                                    )
                                )
                            )
                    ),
                AirbyteMessage()
                    .withType(AirbyteMessage.Type.RECORD)
                    .withRecord(
                        AirbyteRecordMessage()
                            .withStream(streamName())
                            .withNamespace(defaultNamespace)
                            .withData(
                                Jsons.jsonNode(
                                    java.util.Map.of(
                                        COL_ID,
                                        ID_VALUE_2,
                                        COL_NAME,
                                        "crusher",
                                        COL_UPDATED_AT,
                                        "2005-10-19"
                                    )
                                )
                            )
                    ),
                AirbyteMessage()
                    .withType(AirbyteMessage.Type.RECORD)
                    .withRecord(
                        AirbyteRecordMessage()
                            .withStream(streamName())
                            .withNamespace(defaultNamespace)
                            .withData(
                                Jsons.jsonNode(
                                    java.util.Map.of(
                                        COL_ID,
                                        ID_VALUE_3,
                                        COL_NAME,
                                        "vash",
                                        COL_UPDATED_AT,
                                        "2006-10-19"
                                    )
                                )
                            )
                    )
            )

<<<<<<< HEAD
    open protected fun createExpectedTestMessages(
=======
    protected open fun createExpectedTestMessages(
>>>>>>> ec6ca2fa
        states: List<DbStreamState>,
        numRecords: Long
    ): List<AirbyteMessage> {
        return states
            .stream()
            .map { s: DbStreamState ->
                AirbyteMessage()
                    .withType(AirbyteMessage.Type.STATE)
                    .withState(
                        AirbyteStateMessage()
                            .withType(AirbyteStateMessage.AirbyteStateType.STREAM)
                            .withStream(
                                AirbyteStreamState()
                                    .withStreamDescriptor(
                                        StreamDescriptor()
                                            .withNamespace(s.streamNamespace)
                                            .withName(s.streamName)
                                    )
                                    .withStreamState(Jsons.jsonNode(s))
                            )
                            .withData(Jsons.jsonNode(DbState().withCdc(false).withStreams(states)))
                            .withSourceStats(
                                AirbyteStateStats().withRecordCount(numRecords.toDouble())
                            )
                    )
            }
            .collect(Collectors.toList())
    }

<<<<<<< HEAD
    open protected fun createState(states: List<DbStreamState>): List<AirbyteStateMessage> {
=======
    protected open fun createState(states: List<DbStreamState>): List<AirbyteStateMessage> {
>>>>>>> ec6ca2fa
        return states
            .stream()
            .map { s: DbStreamState ->
                AirbyteStateMessage()
                    .withType(AirbyteStateMessage.AirbyteStateType.STREAM)
                    .withStream(
                        AirbyteStreamState()
                            .withStreamDescriptor(
                                StreamDescriptor()
                                    .withNamespace(s.streamNamespace)
                                    .withName(s.streamName)
                            )
                            .withStreamState(Jsons.jsonNode(s))
                    )
            }
            .collect(Collectors.toList())
    }

    @Throws(SQLException::class)
    protected fun createTableWithSpaces(): ConfiguredAirbyteStream {
        val tableNameWithSpaces = TABLE_NAME_WITH_SPACES + "2"
        val streamName2 = tableNameWithSpaces

        testdb!!.getDataSource()!!.connection.use { connection ->
            val identifierQuoteString = connection.metaData.identifierQuoteString
            connection
                .createStatement()
                .execute(
                    createTableQuery(
                        getFullyQualifiedTableName(
                            RelationalDbQueryUtils.enquoteIdentifier(
                                tableNameWithSpaces,
                                identifierQuoteString
                            )
                        ),
                        "id INTEGER, " +
                            RelationalDbQueryUtils.enquoteIdentifier(
                                COL_LAST_NAME_WITH_SPACE,
                                identifierQuoteString
                            ) +
                            " VARCHAR(200)",
                        ""
                    )
                )
            connection
                .createStatement()
                .execute(
                    String.format(
                        "INSERT INTO %s(id, %s) VALUES (1,'picard')",
                        getFullyQualifiedTableName(
                            RelationalDbQueryUtils.enquoteIdentifier(
                                tableNameWithSpaces,
                                identifierQuoteString
                            )
                        ),
                        RelationalDbQueryUtils.enquoteIdentifier(
                            COL_LAST_NAME_WITH_SPACE,
                            identifierQuoteString
                        )
                    )
                )
            connection
                .createStatement()
                .execute(
                    String.format(
                        "INSERT INTO %s(id, %s) VALUES (2, 'crusher')",
                        getFullyQualifiedTableName(
                            RelationalDbQueryUtils.enquoteIdentifier(
                                tableNameWithSpaces,
                                identifierQuoteString
                            )
                        ),
                        RelationalDbQueryUtils.enquoteIdentifier(
                            COL_LAST_NAME_WITH_SPACE,
                            identifierQuoteString
                        )
                    )
                )
            connection
                .createStatement()
                .execute(
                    String.format(
                        "INSERT INTO %s(id, %s) VALUES (3, 'vash')",
                        getFullyQualifiedTableName(
                            RelationalDbQueryUtils.enquoteIdentifier(
                                tableNameWithSpaces,
                                identifierQuoteString
                            )
                        ),
                        RelationalDbQueryUtils.enquoteIdentifier(
                            COL_LAST_NAME_WITH_SPACE,
                            identifierQuoteString
                        )
                    )
                )
        }
        return CatalogHelpers.createConfiguredAirbyteStream(
            streamName2,
            defaultNamespace,
            Field.of(COL_ID, JsonSchemaType.NUMBER),
            Field.of(COL_LAST_NAME_WITH_SPACE, JsonSchemaType.STRING)
        )
    }

    fun getFullyQualifiedTableName(tableName: String): String {
        return RelationalDbQueryUtils.getFullyQualifiedTableName(defaultSchemaName, tableName)
    }

    protected fun createSchemas() {
        if (supportsSchemas()) {
            for (schemaName in TEST_SCHEMAS) {
                testdb!!.with("CREATE SCHEMA %s;", schemaName)
            }
        }
    }

    private fun convertIdBasedOnDatabase(idValue: Int): JsonNode {
        return when (testdb!!.databaseDriver) {
            DatabaseDriver.ORACLE,
            DatabaseDriver.SNOWFLAKE -> Jsons.jsonNode(BigDecimal.valueOf(idValue.toLong()))
            else -> Jsons.jsonNode(idValue)
        }
    }

    private val defaultSchemaName: String?
        get() = if (supportsSchemas()) SCHEMA_NAME else null

    protected val defaultNamespace: String
        get() =
            when (testdb!!.databaseDriver) {
                DatabaseDriver.MYSQL,
                DatabaseDriver.CLICKHOUSE,
                DatabaseDriver.TERADATA -> testdb!!.databaseName!!
                else -> SCHEMA_NAME
            }

    /**
     * Creates empty state with the provided stream name and namespace.
     *
     * @param streamName The stream name.
     * @param streamNamespace The stream namespace.
     * @return [JsonNode] representation of the generated empty state.
     */
    protected fun createEmptyState(streamName: String?, streamNamespace: String?): JsonNode {
        val airbyteStateMessage =
            AirbyteStateMessage()
                .withType(AirbyteStateMessage.AirbyteStateType.STREAM)
                .withStream(
                    AirbyteStreamState()
                        .withStreamDescriptor(
                            StreamDescriptor().withName(streamName).withNamespace(streamNamespace)
                        )
                )
        return Jsons.jsonNode(java.util.List.of(airbyteStateMessage))
    }

    protected fun createState(
        streamName: String?,
        streamNamespace: String?,
        stateData: JsonNode?
    ): JsonNode {
        val airbyteStateMessage =
            AirbyteStateMessage()
                .withType(AirbyteStateMessage.AirbyteStateType.STREAM)
                .withStream(
                    AirbyteStreamState()
                        .withStreamDescriptor(
                            StreamDescriptor().withName(streamName).withNamespace(streamNamespace)
                        )
                        .withStreamState(stateData)
                )
        return Jsons.jsonNode(java.util.List.of(airbyteStateMessage))
    }

    protected fun extractState(airbyteMessage: AirbyteMessage): JsonNode {
        return Jsons.jsonNode(java.util.List.of(airbyteMessage.state))
    }

    protected fun createStateMessage(
        dbStreamState: DbStreamState,
        legacyStates: List<DbStreamState>?,
        recordCount: Long
    ): AirbyteMessage {
        return AirbyteMessage()
            .withType(AirbyteMessage.Type.STATE)
            .withState(
                AirbyteStateMessage()
                    .withType(AirbyteStateMessage.AirbyteStateType.STREAM)
                    .withStream(
                        AirbyteStreamState()
                            .withStreamDescriptor(
                                StreamDescriptor()
                                    .withNamespace(dbStreamState.streamNamespace)
                                    .withName(dbStreamState.streamName)
                            )
                            .withStreamState(Jsons.jsonNode(dbStreamState))
                    )
                    .withData(Jsons.jsonNode(DbState().withCdc(false).withStreams(legacyStates)))
                    .withSourceStats(AirbyteStateStats().withRecordCount(recordCount.toDouble()))
            )
    }

    protected fun extractSpecificFieldFromCombinedMessages(
        messages: List<AirbyteMessage>,
        streamName: String,
        field: String?
    ): List<String> {
        return extractStateMessage(messages)
            .stream()
            .filter { s: AirbyteStateMessage -> s.stream.streamDescriptor.name == streamName }
            .map { s: AirbyteStateMessage ->
                if (s.stream.streamState[field] != null) s.stream.streamState[field].asText()
                else ""
            }
            .toList()
    }

    protected fun filterRecords(messages: List<AirbyteMessage>): List<AirbyteMessage> {
        return messages
            .stream()
            .filter { r: AirbyteMessage -> r.type == AirbyteMessage.Type.RECORD }
            .collect(Collectors.toList())
    }

    protected fun extractStateMessage(messages: List<AirbyteMessage>): List<AirbyteStateMessage> {
        return messages
            .stream()
            .filter { r: AirbyteMessage -> r.type == AirbyteMessage.Type.STATE }
            .map { obj: AirbyteMessage -> obj.state }
            .collect(Collectors.toList())
    }

    protected fun extractStateMessage(
        messages: List<AirbyteMessage>,
        streamName: String
    ): List<AirbyteStateMessage> {
        return messages
            .stream()
            .filter { r: AirbyteMessage ->
                r.type == AirbyteMessage.Type.STATE &&
                    r.state.stream.streamDescriptor.name == streamName
            }
            .map { obj: AirbyteMessage -> obj.state }
            .collect(Collectors.toList())
    }

    protected fun createRecord(
        stream: String?,
        namespace: String?,
        data: Map<Any, Any>
    ): AirbyteMessage {
        return AirbyteMessage()
            .withType(AirbyteMessage.Type.RECORD)
            .withRecord(
                AirbyteRecordMessage()
                    .withData(Jsons.jsonNode(data))
                    .withStream(stream)
                    .withNamespace(namespace)
            )
    }

    companion object {
        @JvmField val SCHEMA_NAME: String = "jdbc_integration_test1"
        @JvmField val SCHEMA_NAME2: String = "jdbc_integration_test2"
        @JvmField val TEST_SCHEMAS: Set<String> = java.util.Set.of(SCHEMA_NAME, SCHEMA_NAME2)

        @JvmField val TABLE_NAME: String = "id_and_name"
        @JvmField val TABLE_NAME_WITH_SPACES: String = "id and name"
        @JvmField val TABLE_NAME_WITHOUT_PK: String = "id_and_name_without_pk"
        @JvmField val TABLE_NAME_COMPOSITE_PK: String = "full_name_composite_pk"
        @JvmField val TABLE_NAME_WITHOUT_CURSOR_TYPE: String = "table_without_cursor_type"
        @JvmField val TABLE_NAME_WITH_NULLABLE_CURSOR_TYPE: String = "table_with_null_cursor_type"

        // this table is used in testing incremental sync with concurrent insertions
        @JvmField val TABLE_NAME_AND_TIMESTAMP: String = "name_and_timestamp"

        @JvmField val COL_ID: String = "id"
        @JvmField val COL_NAME: String = "name"
        @JvmField val COL_UPDATED_AT: String = "updated_at"
        @JvmField val COL_FIRST_NAME: String = "first_name"
        @JvmField val COL_LAST_NAME: String = "last_name"
        @JvmField val COL_LAST_NAME_WITH_SPACE: String = "last name"
        @JvmField val COL_CURSOR: String = "cursor_field"
        @JvmField val COL_TIMESTAMP: String = "timestamp"
        @JvmField val ID_VALUE_1: Number = 1
        @JvmField val ID_VALUE_2: Number = 2
        @JvmField val ID_VALUE_3: Number = 3
        @JvmField val ID_VALUE_4: Number = 4
        @JvmField val ID_VALUE_5: Number = 5

        @JvmField val DROP_SCHEMA_QUERY: String = "DROP SCHEMA IF EXISTS %s CASCADE"
        @JvmField
        val CREATE_TABLE_WITH_NULLABLE_CURSOR_TYPE_QUERY: String =
            "CREATE TABLE %s (%s VARCHAR(20));"
        @JvmField
        val INSERT_TABLE_WITH_NULLABLE_CURSOR_TYPE_QUERY: String =
            "INSERT INTO %s VALUES('Hello world :)');"
        @JvmField
        val INSERT_TABLE_NAME_AND_TIMESTAMP_QUERY: String =
            "INSERT INTO %s (name, timestamp) VALUES ('%s', '%s')"

        @JvmField protected var COL_TIMESTAMP_TYPE: String = "TIMESTAMP"
        @JvmField
        protected var COLUMN_CLAUSE_WITH_PK: String =
            "id INTEGER, name VARCHAR(200) NOT NULL, updated_at DATE NOT NULL"
        @JvmField
        protected var COLUMN_CLAUSE_WITHOUT_PK: String =
            "id INTEGER, name VARCHAR(200) NOT NULL, updated_at DATE NOT NULL"
        @JvmField
        protected var COLUMN_CLAUSE_WITH_COMPOSITE_PK: String =
            "first_name VARCHAR(200) NOT NULL, last_name VARCHAR(200) NOT NULL, updated_at DATE NOT NULL"

        @JvmField
        var CREATE_TABLE_WITHOUT_CURSOR_TYPE_QUERY: String = "CREATE TABLE %s (%s bit NOT NULL);"
        @JvmField var INSERT_TABLE_WITHOUT_CURSOR_TYPE_QUERY: String = "INSERT INTO %s VALUES(0);"

        @JvmStatic
        protected fun setEmittedAtToNull(messages: Iterable<AirbyteMessage>) {
            for (actualMessage in messages) {
                if (actualMessage.record != null) {
                    actualMessage.record.emittedAt = null
                }
            }
        }
    }
}<|MERGE_RESOLUTION|>--- conflicted
+++ resolved
@@ -1312,11 +1312,7 @@
                     )
             )
 
-<<<<<<< HEAD
-    open protected fun createExpectedTestMessages(
-=======
     protected open fun createExpectedTestMessages(
->>>>>>> ec6ca2fa
         states: List<DbStreamState>,
         numRecords: Long
     ): List<AirbyteMessage> {
@@ -1346,11 +1342,7 @@
             .collect(Collectors.toList())
     }
 
-<<<<<<< HEAD
-    open protected fun createState(states: List<DbStreamState>): List<AirbyteStateMessage> {
-=======
     protected open fun createState(states: List<DbStreamState>): List<AirbyteStateMessage> {
->>>>>>> ec6ca2fa
         return states
             .stream()
             .map { s: DbStreamState ->
