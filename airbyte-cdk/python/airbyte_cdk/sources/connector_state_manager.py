--- conflicted
+++ resolved
@@ -4,21 +4,8 @@
 
 import copy
 from typing import Any, List, Mapping, MutableMapping, Optional, Tuple, Union
-<<<<<<< HEAD
 from dataclasses import dataclass
-from airbyte_cdk.models import (
-    AirbyteMessage,
-    AirbyteStateBlob,
-    AirbyteStateMessage,
-    AirbyteStateType,
-    AirbyteStream,
-    AirbyteStreamState,
-    StreamDescriptor,
-)
-=======
-
 from airbyte_cdk.models import AirbyteMessage, AirbyteStateBlob, AirbyteStateMessage, AirbyteStateType, AirbyteStreamState, StreamDescriptor
->>>>>>> 70ef2333
 from airbyte_cdk.models import Type as MessageType
 from pydantic import ConfigDict as V2ConfigDict
 
@@ -132,41 +119,6 @@
                 if per_stream_state.type == AirbyteStateType.STREAM and hasattr(per_stream_state, "stream")  # type: ignore # state is always a list of AirbyteStateMessage if is_per_stream is True
             }
             return None, streams
-<<<<<<< HEAD
-        else:
-            raise ValueError("Input state should come in the form of list of Airbyte state messages or a mapping of states")
-
-    @staticmethod
-    def _create_descriptor_to_stream_state_mapping(
-        state: MutableMapping[str, Any], stream_to_instance_map: Mapping[str, Union[Stream, AirbyteStream]]
-    ) -> MutableMapping[HashableStreamDescriptor, Optional[AirbyteStateBlob]]:
-        """
-        Takes incoming state received in the legacy format and transforms it into a mapping of StreamDescriptor to AirbyteStreamState
-        :param state: A mapping object representing the complete state of all streams in the legacy format
-        :param stream_to_instance_map: A mapping of stream name to stream instance used to retrieve a stream's namespace
-        :return: The mapping of all of a sync's streams to the corresponding stream state
-        """
-        streams = {}
-        for stream_name, state_value in state.items():
-            namespace = stream_to_instance_map[stream_name].namespace if stream_name in stream_to_instance_map else None
-            stream_descriptor = HashableStreamDescriptor(name=stream_name, namespace=namespace)
-            streams[stream_descriptor] = AirbyteStateBlob(state_value or {})
-        return streams
-
-    @staticmethod
-    def _is_legacy_dict_state(state: Union[List[AirbyteStateMessage], MutableMapping[str, Any]]) -> bool:
-        return isinstance(state, dict)
-
-    @staticmethod
-    def _is_migrated_legacy_state(state: Union[List[AirbyteStateMessage], MutableMapping[str, Any]]) -> bool:
-        return (
-            isinstance(state, List)
-            and len(state) == 1
-            and isinstance(state[0], AirbyteStateMessage)
-            and state[0].type == AirbyteStateType.LEGACY
-        )
-=======
->>>>>>> 70ef2333
 
     @staticmethod
     def _is_global_state(state: Union[List[AirbyteStateMessage], MutableMapping[str, Any]]) -> bool:
