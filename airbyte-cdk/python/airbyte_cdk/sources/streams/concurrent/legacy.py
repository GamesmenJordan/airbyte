#
# Copyright (c) 2023 Airbyte, Inc., all rights reserved.
#

import copy
import json
import logging
from functools import lru_cache
from typing import Any, Iterable, List, Mapping, Optional, Tuple, Union

from airbyte_cdk.models import AirbyteStream, SyncMode
from airbyte_cdk.sources import AbstractSource, Source
from airbyte_cdk.sources.message import MessageRepository
from airbyte_cdk.sources.streams import Stream
from airbyte_cdk.models import SyncMode, AirbyteStream
from airbyte_cdk.sources.streams.availability_strategy import AvailabilityStrategy
from airbyte_cdk.sources.streams.concurrent.abstract_stream import AbstractStream
<<<<<<< HEAD
from airbyte_cdk.sources.streams.concurrent.availability_strategy import AbstractAvailabilityStrategy
=======
from airbyte_cdk.sources.streams.concurrent.availability_strategy import (
    AbstractAvailabilityStrategy,
    StreamAvailability,
    StreamAvailable,
    StreamUnavailable,
)
>>>>>>> 7c607362
from airbyte_cdk.sources.streams.concurrent.error_message_parser import ErrorMessageParser
from airbyte_cdk.sources.streams.concurrent.partitions.partition import Partition
from airbyte_cdk.sources.streams.concurrent.partitions.partition_generator import PartitionGenerator
from airbyte_cdk.sources.streams.concurrent.partitions.record import Record
from airbyte_cdk.sources.streams.concurrent.thread_based_concurrent_stream import ThreadBasedConcurrentStream
from airbyte_cdk.sources.streams.core import StreamData
from airbyte_cdk.sources.utils.slice_logger import SliceLogger
from deprecated.classic import deprecated

"""
This module contains adapters to help enabling concurrency on existing Stream without needing to migrate to AbstractStream
"""


@deprecated("This class is experimental. Use at your own risk.")
class StreamFacade(Stream):
    """
    The StreamFacade is a Stream that wraps an AbstractStream and exposes it as a Stream.

    All methods either delegate to the wrapped AbstractStream or provide a default implementation.
    The default implementations define restrictions imposed on Streams migrated to the new interface. For instance, only source-defined cursors are supported.
    """

    @classmethod
    def create_from_legacy_stream(cls, stream: Stream, source: AbstractSource, max_workers: int) -> Stream:
        """
        Create a ConcurrentStream from a legacy Stream.
        :param source: The source
        :param stream: The stream
        :param max_workers: The maximum number of worker thread to use
        :return:
        """
        pk = cls._get_primary_key_from_stream(stream.primary_key)
        cursor_field = cls._get_cursor_field_from_stream(stream)

        if not source.message_repository:
            raise ValueError(
                "A message repository is required to emit non-record messages. Please set the message repository on the source."
            )

        message_repository = source.message_repository
        return StreamFacade(
            ThreadBasedConcurrentStream(
                partition_generator=LegacyPartitionGenerator(stream, message_repository),
                max_workers=max_workers,
                name=stream.name,
                json_schema=stream.get_json_schema(),
                availability_strategy=LegacyAvailabilityStrategy(stream, source),
                primary_key=pk,
                cursor_field=cursor_field,
                error_display_message_parser=LegacyErrorMessageParser(stream),
                slice_logger=source._slice_logger,
                message_repository=message_repository,
            )
        )

    @classmethod
    def _get_primary_key_from_stream(cls, stream_primary_key: Optional[Union[str, List[str], List[List[str]]]]) -> List[str]:
<<<<<<< HEAD
        if stream_primary_key is None or isinstance(stream_primary_key, str):
=======
        if stream_primary_key is None:
            return []
        elif isinstance(stream_primary_key, str):
>>>>>>> 7c607362
            return [stream_primary_key]
        elif isinstance(stream_primary_key, list):
            if len(stream_primary_key) > 0 and all(isinstance(k, str) for k in stream_primary_key):
                return stream_primary_key  # type: ignore # We verified all items in the list are strings
            else:
                raise ValueError(f"Nested primary keys are not supported. Found {stream_primary_key}")
        else:
            raise ValueError(f"Invalid type for primary key: {stream_primary_key}")

    @classmethod
    def _get_cursor_field_from_stream(cls, stream: Stream) -> Optional[str]:
        if isinstance(stream.cursor_field, list):
            if len(stream.cursor_field) > 1:
                raise ValueError(f"Nested cursor fields are not supported. Got {stream.cursor_field} for {stream.name}")
            elif len(stream.cursor_field) == 0:
                return None
            else:
                return stream.cursor_field[0]
        else:
            return stream.cursor_field

    def __init__(self, stream: AbstractStream):
        """
        :param stream: The underlying AbstractStream
        """
        self._stream = stream

    def read_full_refresh(
        self,
        cursor_field: Optional[List[str]],
        logger: logging.Logger,
        slice_logger: SliceLogger,
    ) -> Iterable[StreamData]:
        """
        Read full refresh. Delegate to the underlying AbstractStream, ignoring all the parameters
        :param cursor_field: (ignored)
        :param logger: (ignored)
        :param slice_logger: (ignored)
        :return: Iterable of StreamData
        """
        for record in self._stream.read():
            yield record.data

    def read_records(
        self,
        sync_mode: SyncMode,
        cursor_field: Optional[List[str]] = None,
        stream_slice: Optional[Mapping[str, Any]] = None,
        stream_state: Optional[Mapping[str, Any]] = None,
    ) -> Iterable[StreamData]:
        if sync_mode == SyncMode.full_refresh:
            for record in self._stream.read():
                yield record.data
        else:
            # Incremental reads are not supported
            raise NotImplementedError

    @property
    def name(self) -> str:
        return self._stream.name

    @property
    def primary_key(self) -> Optional[Union[str, List[str], List[List[str]]]]:
        # This method is not expected to be called directly. It is only implemented for backward compatibility with the old interface
        return self.as_airbyte_stream().source_defined_primary_key

    @property
    def cursor_field(self) -> Union[str, List[str]]:
        if self._stream.cursor_field is None:
            return []
        else:
            return self._stream.cursor_field

    @property
    def source_defined_cursor(self) -> bool:
        # Streams must be aware of their cursor at instantiation time
        return True

    @lru_cache(maxsize=None)
    def get_json_schema(self) -> Mapping[str, Any]:
        return self._stream.get_json_schema()

    @property
    def supports_incremental(self) -> bool:
        # Only full refresh is supported
        return False

    def check_availability(self, logger: logging.Logger, source: Optional["Source"] = None) -> Tuple[bool, Optional[str]]:
        """
        Verifies the stream is available. Delegates to the underlying AbstractStream and ignores the parameters
        :param logger: (ignored)
        :param source:  (ignored)
        :return:
        """
        availability = self._stream.check_availability()
        return availability.is_available(), availability.message()

    def get_error_display_message(self, exception: BaseException) -> Optional[str]:
        """
        Retrieves the user-friendly display message that corresponds to an exception.
        This will be called when encountering an exception while reading records from the stream, and used to build the AirbyteTraceMessage.

        The default implementation of this method does not return user-friendly messages for any exception type, but it should be overriden as needed.

        :param exception: The exception that was raised
        :return: A user-friendly message that indicates the cause of the error
        """
        return self._stream.get_error_display_message(exception)

    def as_airbyte_stream(self) -> AirbyteStream:
        return self._stream.as_airbyte_stream()

    def log_stream_sync_configuration(self):
        self._stream.log_stream_sync_configuration()


class LegacyPartition(Partition):
    """
    This class acts as an adapter between the new Partition interface and the legacy stream_slice "interface"

    LegacyPartitions are instantiated from a Stream and a stream_slice.

    This class can be used to help enable concurrency on existing connectors without having to rewrite everything as AbstractStream.
    In the long-run, it would be preferable to update the connectors, but we don't have the tooling or need to justify the effort at this time.
    """

    def __init__(self, stream: Stream, _slice: Optional[Mapping[str, Any]], message_repository: MessageRepository):
        """
        :param stream: The stream to delegate to
        :param _slice: The partition's stream_slice
        :param message_repository: The message repository to use to emit non-record messages
        """
        self._stream = stream
        self._slice = _slice
        self._message_repository = message_repository

    def read(self) -> Iterable[Record]:
        """
        Read messages from the stream.
        If the StreamData is a Mapping, it will be converted to a Record.
        Otherwise, the message will be emitted on the message repository.
        """
        for record_data in self._stream.read_records(sync_mode=SyncMode.full_refresh, stream_slice=copy.deepcopy(self._slice)):
            if isinstance(record_data, Mapping):
                yield Record(record_data)
            else:
                self._message_repository.emit_message(record_data)

    def to_slice(self) -> Optional[Mapping[str, Any]]:
        return self._slice

    def __hash__(self) -> int:
        if self._slice:
            # Convert the slice to a string so that it can be hashed
            s = json.dumps(self._slice, sort_keys=True)
            return hash((self._stream.name, s))
        else:
            return hash(self._stream.name)

    def __repr__(self) -> str:
        return f"LegacyPartition({self._stream.name}, {self._slice})"


class LegacyPartitionGenerator(PartitionGenerator):
    """
    This class acts as an adapter between the new PartitionGenerator and Stream.stream_slices

    This class can be used to help enable concurrency on existing connectors without having to rewrite everything as AbstractStream.
    In the long-run, it would be preferable to update the connectors, but we don't have the tooling or need to justify the effort at this time.
    """

    def __init__(self, stream: Stream, message_repository: MessageRepository):
        """
        :param stream: The stream to delegate to
        :param message_repository: The message repository to use to emit non-record messages
        """
        self.message_repository = message_repository
        self._stream = stream

    def generate(self, sync_mode: SyncMode) -> Iterable[Partition]:
        for s in self._stream.stream_slices(sync_mode=sync_mode):
            yield LegacyPartition(self._stream, copy.deepcopy(s), self.message_repository)


@deprecated("This class is experimental. Use at your own risk.")
class LegacyErrorMessageParser(ErrorMessageParser):
    """
    This class acts as an adapter between the new ErrorMessageParser interface and the legacy Stream interface

    This class can be used to help enable concurrency on existing connectors without having to rewrite everything as AbstractStream.
    In the long-run, it would be preferable to update the connectors, but we don't have the tooling or need to justify the effort at this time.
    """

    def __init__(self, stream: Stream):
        """
        :param stream: The stream to delegate to
        """
        self._stream = stream

    def get_error_display_message(self, exception: BaseException) -> Optional[str]:
        """
        Always delegate to the stream's get_error_display_message method.
        """
        return self._stream.get_error_display_message(exception)


@deprecated("This class is experimental. Use at your own risk.")
class AvailabilityStrategyFacade(AvailabilityStrategy):
    def __init__(self, abstract_availability_strategy: AbstractAvailabilityStrategy):
        self._abstract_availability_strategy = abstract_availability_strategy

    def check_availability(self, stream: Stream, logger: logging.Logger, source: Optional[Source]) -> Tuple[bool, Optional[str]]:
        """
        Checks stream availability.

        Important to note that the stream and source parameters are not used by the underlying AbstractAvailabilityStrategy.

        :param stream: (unused)
        :param logger: logger object to use
        :param source: (unused)
        :return: A tuple of (boolean, str). If boolean is true, then the stream
        """
        stream_availability = self._abstract_availability_strategy.check_availability(logger)
        return stream_availability.is_available(), stream_availability.message()


class LegacyAvailabilityStrategy(AbstractAvailabilityStrategy):
    """
    This class acts as an adapter between the existing AvailabilityStrategy and the new AbstractAvailabilityStrategy.
    LegacyAvailabilityStrategy is instantiated with a Stream and a Source to allow the existing AvailabilityStrategy to be used with the new AbstractAvailabilityStrategy interface.

    A more convenient implementation would not depend on the docs URL instead of the Source itself, and would support running on an AbstractStream instead of only on a Stream.

    This class can be used to help enable concurrency on existing connectors without having to rewrite everything as AbstractStream and AbstractAvailabilityStrategy.
    In the long-run, it would be preferable to update the connectors, but we don't have the tooling or need to justify the effort at this time.
    """

    def __init__(self, stream: Stream, source: Source):
        """
        :param stream: The stream to delegate to
        :param source: The source to delegate to
        """
        self._stream = stream
        self._source = source

    def check_availability(self, logger: logging.Logger) -> StreamAvailability:
        available, message = self._stream.check_availability(logger, self._source)
        if available:
            return StreamAvailable()
        else:
            return StreamUnavailable(message)<|MERGE_RESOLUTION|>--- conflicted
+++ resolved
@@ -12,19 +12,14 @@
 from airbyte_cdk.sources import AbstractSource, Source
 from airbyte_cdk.sources.message import MessageRepository
 from airbyte_cdk.sources.streams import Stream
-from airbyte_cdk.models import SyncMode, AirbyteStream
 from airbyte_cdk.sources.streams.availability_strategy import AvailabilityStrategy
 from airbyte_cdk.sources.streams.concurrent.abstract_stream import AbstractStream
-<<<<<<< HEAD
-from airbyte_cdk.sources.streams.concurrent.availability_strategy import AbstractAvailabilityStrategy
-=======
 from airbyte_cdk.sources.streams.concurrent.availability_strategy import (
     AbstractAvailabilityStrategy,
     StreamAvailability,
     StreamAvailable,
     StreamUnavailable,
 )
->>>>>>> 7c607362
 from airbyte_cdk.sources.streams.concurrent.error_message_parser import ErrorMessageParser
 from airbyte_cdk.sources.streams.concurrent.partitions.partition import Partition
 from airbyte_cdk.sources.streams.concurrent.partitions.partition_generator import PartitionGenerator
@@ -83,13 +78,9 @@
 
     @classmethod
     def _get_primary_key_from_stream(cls, stream_primary_key: Optional[Union[str, List[str], List[List[str]]]]) -> List[str]:
-<<<<<<< HEAD
-        if stream_primary_key is None or isinstance(stream_primary_key, str):
-=======
         if stream_primary_key is None:
             return []
         elif isinstance(stream_primary_key, str):
->>>>>>> 7c607362
             return [stream_primary_key]
         elif isinstance(stream_primary_key, list):
             if len(stream_primary_key) > 0 and all(isinstance(k, str) for k in stream_primary_key):
