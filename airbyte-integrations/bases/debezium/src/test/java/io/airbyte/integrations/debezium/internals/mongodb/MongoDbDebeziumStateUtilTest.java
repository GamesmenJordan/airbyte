/*
 * Copyright (c) 2023 Airbyte, Inc., all rights reserved.
 */

package io.airbyte.integrations.debezium.internals.mongodb;

import static io.debezium.connector.mongodb.MongoDbConnectorConfig.REPLICA_SETS;
import static org.junit.jupiter.api.Assertions.assertEquals;
import static org.junit.jupiter.api.Assertions.assertNotNull;
import static org.junit.jupiter.api.Assertions.assertTrue;
import static org.mockito.Mockito.mock;
import static org.mockito.Mockito.when;

import com.fasterxml.jackson.databind.JsonNode;
import com.mongodb.client.ChangeStreamIterable;
import com.mongodb.client.MongoChangeStreamCursor;
import com.mongodb.client.MongoClient;
import com.mongodb.client.model.changestream.ChangeStreamDocument;
import io.airbyte.commons.json.Jsons;
import io.airbyte.protocol.models.Field;
import io.airbyte.protocol.models.JsonSchemaType;
import io.airbyte.protocol.models.v0.AirbyteCatalog;
import io.airbyte.protocol.models.v0.CatalogHelpers;
import io.airbyte.protocol.models.v0.ConfiguredAirbyteCatalog;
import io.airbyte.protocol.models.v0.SyncMode;
import io.debezium.connector.mongodb.ResumeTokens;
import java.util.List;
import java.util.Map;
import java.util.OptionalLong;
import java.util.Properties;
import org.bson.BsonDocument;
import org.bson.BsonTimestamp;
import org.junit.jupiter.api.BeforeEach;
import org.junit.jupiter.api.Test;


class MongoDbDebeziumStateUtilTest {

  private static final String DATABASE = "test-database";

  private static final AirbyteCatalog CATALOG = new AirbyteCatalog().withStreams(List.of(
<<<<<<< HEAD
      CatalogHelpers.createAirbyteStream(
          "test-collection",
          DATABASE,
          Field.of("id", JsonSchemaType.INTEGER),
          Field.of("string", JsonSchemaType.STRING))
          .withSupportedSyncModes(List.of(SyncMode.INCREMENTAL))
          .withSourceDefinedPrimaryKey(List.of(List.of("_id")))));
=======
          CatalogHelpers.createAirbyteStream(
                          "test-collection",
                          DATABASE,
                          Field.of("id", JsonSchemaType.INTEGER),
                          Field.of("string", JsonSchemaType.STRING))
                  .withSupportedSyncModes(List.of(SyncMode.INCREMENTAL))
                  .withSourceDefinedPrimaryKey(List.of(List.of("_id")))));
>>>>>>> 61e816ad
  protected static final ConfiguredAirbyteCatalog CONFIGURED_CATALOG = CatalogHelpers.toDefaultConfiguredCatalog(CATALOG);

  private MongoDbDebeziumStateUtil mongoDbDebeziumStateUtil;

  @BeforeEach
  void setup() {
    mongoDbDebeziumStateUtil = new MongoDbDebeziumStateUtil();
  }

  @Test
  void testConstructInitialDebeziumState() {
    final String database = DATABASE;
    final String replicaSet = "test_rs";
    final String resumeToken = "8264BEB9F3000000012B0229296E04";
    final BsonDocument resumeTokenDocument = ResumeTokens.fromData(resumeToken);
    final ChangeStreamIterable changeStreamIterable = mock(ChangeStreamIterable.class);
    final MongoChangeStreamCursor<ChangeStreamDocument<BsonDocument>> mongoChangeStreamCursor =
        mock(MongoChangeStreamCursor.class);
    final MongoClient mongoClient = mock(MongoClient.class);
    final Properties baseProperties = new Properties();
    baseProperties.put("connector.class", "io.debezium.connector.mongodb.MongoDbConnector");
    baseProperties.put(REPLICA_SETS.name(), "mongodb://host:12345/?replicaSet=" + replicaSet);

    final JsonNode config = Jsons.jsonNode(Map.of(
        MongoDbDebeziumConstants.Configuration.CONNECTION_STRING_CONFIGURATION_KEY, "mongodb://host:12345/",
        MongoDbDebeziumConstants.Configuration.DATABASE_CONFIGURATION_KEY, database,
        MongoDbDebeziumConstants.Configuration.REPLICA_SET_CONFIGURATION_KEY, replicaSet));

    when(mongoChangeStreamCursor.getResumeToken()).thenReturn(resumeTokenDocument);
    when(changeStreamIterable.cursor()).thenReturn(mongoChangeStreamCursor);
    when(mongoClient.watch(BsonDocument.class)).thenReturn(changeStreamIterable);

    final JsonNode initialState = mongoDbDebeziumStateUtil.constructInitialDebeziumState(mongoClient,
        database, replicaSet);

    assertNotNull(initialState);
    assertEquals(1, initialState.size());
    final BsonTimestamp timestamp = ResumeTokens.getTimestamp(resumeTokenDocument);
    final JsonNode offsetState = initialState.fields().next().getValue();
    assertEquals(resumeToken, Jsons.deserialize(offsetState.asText()).get(MongoDbDebeziumConstants.OffsetState.VALUE_RESUME_TOKEN).asText());
    assertEquals(timestamp.getTime(), Jsons.deserialize(offsetState.asText()).get(MongoDbDebeziumConstants.OffsetState.VALUE_SECONDS).asInt());
    assertEquals(timestamp.getInc(), Jsons.deserialize(offsetState.asText()).get(MongoDbDebeziumConstants.OffsetState.VALUE_INCREMENT).asInt());
    assertEquals("null", Jsons.deserialize(offsetState.asText()).get(MongoDbDebeziumConstants.OffsetState.VALUE_TRANSACTION_ID).asText());

    final OptionalLong parsedOffset =
<<<<<<< HEAD
        mongoDbDebeziumStateUtil.savedOffset(
            baseProperties,
            CONFIGURED_CATALOG,
            initialState,
            config);
=======
            mongoDbDebeziumStateUtil.savedOffset(
                    baseProperties,
                    CONFIGURED_CATALOG,
                    initialState,
                    config);
>>>>>>> 61e816ad
    assertTrue(parsedOffset.isPresent());
    assertNotNull(parsedOffset.getAsLong());
    assertEquals(timestamp.getValue(), parsedOffset.getAsLong());
  }

}<|MERGE_RESOLUTION|>--- conflicted
+++ resolved
@@ -39,15 +39,6 @@
   private static final String DATABASE = "test-database";
 
   private static final AirbyteCatalog CATALOG = new AirbyteCatalog().withStreams(List.of(
-<<<<<<< HEAD
-      CatalogHelpers.createAirbyteStream(
-          "test-collection",
-          DATABASE,
-          Field.of("id", JsonSchemaType.INTEGER),
-          Field.of("string", JsonSchemaType.STRING))
-          .withSupportedSyncModes(List.of(SyncMode.INCREMENTAL))
-          .withSourceDefinedPrimaryKey(List.of(List.of("_id")))));
-=======
           CatalogHelpers.createAirbyteStream(
                           "test-collection",
                           DATABASE,
@@ -55,7 +46,6 @@
                           Field.of("string", JsonSchemaType.STRING))
                   .withSupportedSyncModes(List.of(SyncMode.INCREMENTAL))
                   .withSourceDefinedPrimaryKey(List.of(List.of("_id")))));
->>>>>>> 61e816ad
   protected static final ConfiguredAirbyteCatalog CONFIGURED_CATALOG = CatalogHelpers.toDefaultConfiguredCatalog(CATALOG);
 
   private MongoDbDebeziumStateUtil mongoDbDebeziumStateUtil;
@@ -101,19 +91,11 @@
     assertEquals("null", Jsons.deserialize(offsetState.asText()).get(MongoDbDebeziumConstants.OffsetState.VALUE_TRANSACTION_ID).asText());
 
     final OptionalLong parsedOffset =
-<<<<<<< HEAD
-        mongoDbDebeziumStateUtil.savedOffset(
-            baseProperties,
-            CONFIGURED_CATALOG,
-            initialState,
-            config);
-=======
             mongoDbDebeziumStateUtil.savedOffset(
                     baseProperties,
                     CONFIGURED_CATALOG,
                     initialState,
                     config);
->>>>>>> 61e816ad
     assertTrue(parsedOffset.isPresent());
     assertNotNull(parsedOffset.getAsLong());
     assertEquals(timestamp.getValue(), parsedOffset.getAsLong());
