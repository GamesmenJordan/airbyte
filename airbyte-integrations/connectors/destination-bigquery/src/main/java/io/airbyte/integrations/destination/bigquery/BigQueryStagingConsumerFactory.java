/*
 * Copyright (c) 2023 Airbyte, Inc., all rights reserved.
 */

package io.airbyte.integrations.destination.bigquery;

import static io.airbyte.integrations.base.JavaBaseConstants.DEFAULT_AIRBYTE_INTERNAL_NAMESPACE;

import com.fasterxml.jackson.databind.JsonNode;
import com.google.common.base.Functions;
import com.google.common.base.Preconditions;
import io.airbyte.commons.functional.CheckedConsumer;
import io.airbyte.commons.json.Jsons;
import io.airbyte.integrations.base.AirbyteMessageConsumer;
import io.airbyte.integrations.base.destination.typing_deduping.ParsedCatalog;
import io.airbyte.integrations.base.destination.typing_deduping.StreamConfig;
import io.airbyte.integrations.base.destination.typing_deduping.TypeAndDedupeOperationValve;
import io.airbyte.integrations.base.destination.typing_deduping.TyperDeduper;
import io.airbyte.integrations.destination.bigquery.formatter.BigQueryRecordFormatter;
import io.airbyte.integrations.destination.buffered_stream_consumer.BufferedStreamConsumer;
import io.airbyte.integrations.destination.buffered_stream_consumer.OnCloseFunction;
import io.airbyte.integrations.destination.buffered_stream_consumer.OnStartFunction;
import io.airbyte.integrations.destination.record_buffer.BufferCreateFunction;
import io.airbyte.integrations.destination.record_buffer.FlushBufferFunction;
import io.airbyte.integrations.destination.record_buffer.SerializedBufferingStrategy;
import io.airbyte.protocol.models.v0.AirbyteMessage;
import io.airbyte.protocol.models.v0.AirbyteStream;
import io.airbyte.protocol.models.v0.AirbyteStreamNameNamespacePair;
import io.airbyte.protocol.models.v0.ConfiguredAirbyteCatalog;
import io.airbyte.protocol.models.v0.DestinationSyncMode;
import java.util.List;
import java.util.Map;
import java.util.concurrent.locks.Lock;
import java.util.function.Consumer;
import java.util.function.Function;
import java.util.stream.Collectors;
import org.apache.commons.io.FileUtils;
import org.slf4j.Logger;
import org.slf4j.LoggerFactory;

/**
 * This class mimics the same functionality as
 * {@link io.airbyte.integrations.destination.staging.StagingConsumerFactory} which likely should be
 * placed into a commons package to be utilized across all ConsumerFactories
 */
public class BigQueryStagingConsumerFactory {

  private static final Logger LOGGER = LoggerFactory.getLogger(BigQueryStagingConsumerFactory.class);

  public AirbyteMessageConsumer create(final JsonNode config,
                                       final ConfiguredAirbyteCatalog catalog,
                                       final Consumer<AirbyteMessage> outputRecordCollector,
                                       final BigQueryStagingOperations bigQueryGcsOperations,
                                       final BufferCreateFunction onCreateBuffer,
                                       final Function<JsonNode, BigQueryRecordFormatter> recordFormatterCreator,
                                       final Function<String, String> tmpTableNameTransformer,
                                       final TyperDeduper typerDeduper,
                                       final ParsedCatalog parsedCatalog,
                                       final String defaultNamespace)
      throws Exception {
    final Map<AirbyteStreamNameNamespacePair, BigQueryWriteConfig> writeConfigs = createWriteConfigs(
        config,
        catalog,
        parsedCatalog,
        recordFormatterCreator,
        tmpTableNameTransformer);

    final CheckedConsumer<AirbyteStreamNameNamespacePair, Exception> typeAndDedupeStreamFunction =
        incrementalTypingAndDedupingStreamConsumer(typerDeduper);

    return new BufferedStreamConsumer(
        outputRecordCollector,
        onStartFunction(bigQueryGcsOperations, writeConfigs, typerDeduper),
        new SerializedBufferingStrategy(
            onCreateBuffer,
            catalog,
            flushBufferFunction(bigQueryGcsOperations, writeConfigs, catalog, typeAndDedupeStreamFunction, typerDeduper)),
        onCloseFunction(bigQueryGcsOperations, writeConfigs, typerDeduper),
        catalog,
        json -> true,
        defaultNamespace);
  }

  // TODO Commenting this out for now since it slows down syncs
  private CheckedConsumer<AirbyteStreamNameNamespacePair, Exception> incrementalTypingAndDedupingStreamConsumer(final TyperDeduper typerDeduper) {
     final TypeAndDedupeOperationValve valve = new TypeAndDedupeOperationValve();
    return (streamId) -> {
<<<<<<< HEAD
       if (!valve.containsKey(streamId)) {
       valve.addStream(streamId);
       }
       if (valve.readyToTypeAndDedupe(streamId)) {
       typerDeduper.typeAndDedupe(streamId.getNamespace(), streamId.getName());
       valve.updateTimeAndIncreaseInterval(streamId);
       }
=======
      if (!valve.containsKey(streamId)) {
        valve.addStream(streamId);
      }
      if (valve.readyToTypeAndDedupe(streamId)) {
        typerDeduper.typeAndDedupe(streamId.getNamespace(), streamId.getName(), false);
        valve.updateTimeAndIncreaseInterval(streamId);
      }
>>>>>>> b30707eb
    };
  }

  private Map<AirbyteStreamNameNamespacePair, BigQueryWriteConfig> createWriteConfigs(final JsonNode config,
                                                                                      final ConfiguredAirbyteCatalog catalog,
                                                                                      final ParsedCatalog parsedCatalog,
                                                                                      final Function<JsonNode, BigQueryRecordFormatter> recordFormatterCreator,
                                                                                      final Function<String, String> tmpTableNameTransformer) {
    return catalog.getStreams().stream()
        .map(configuredStream -> {
          Preconditions.checkNotNull(configuredStream.getDestinationSyncMode(), "Undefined destination sync mode");

          final AirbyteStream stream = configuredStream.getStream();
          final StreamConfig streamConfig = parsedCatalog.getStream(stream.getNamespace(), stream.getName());
          final String streamName = stream.getName();
          final BigQueryRecordFormatter recordFormatter = recordFormatterCreator.apply(stream.getJsonSchema());

          final var internalTableNamespace = streamConfig.id().rawNamespace();
          final var targetTableName = streamConfig.id().rawName();

          final BigQueryWriteConfig writeConfig = new BigQueryWriteConfig(
              streamName,
              stream.getNamespace(),
              internalTableNamespace,
              BigQueryUtils.getDatasetLocation(config),
              tmpTableNameTransformer.apply(streamName),
              targetTableName,
              recordFormatter.getBigQuerySchema(),
              configuredStream.getDestinationSyncMode());

          LOGGER.info("BigQuery write config: {}", writeConfig);

          return writeConfig;
        })
        .collect(Collectors.toMap(
            c -> new AirbyteStreamNameNamespacePair(c.streamName(), c.namespace()),
            Functions.identity()));
  }

  /**
   * Sets up {@link BufferedStreamConsumer} with creation of the destination's raw tables
   *
   * <p>
   * Note: targetTableId is synonymous with airbyte_raw table
   * </p>
   *
   * @param bigQueryGcsOperations collection of Google Cloud Storage Operations
   * @param writeConfigs configuration settings used to describe how to write data and where it exists
   */
  private OnStartFunction onStartFunction(final BigQueryStagingOperations bigQueryGcsOperations,
                                          final Map<AirbyteStreamNameNamespacePair, BigQueryWriteConfig> writeConfigs,
                                          final TyperDeduper typerDeduper) {
    return () -> {
      LOGGER.info("Preparing airbyte_raw tables in destination started for {} streams", writeConfigs.size());
      typerDeduper.prepareTables();
      for (final BigQueryWriteConfig writeConfig : writeConfigs.values()) {
        LOGGER.info("Preparing staging are in destination for schema: {}, stream: {}, target table: {}, stage: {}",
            writeConfig.tableSchema(), writeConfig.streamName(), writeConfig.targetTableId(), writeConfig.streamName());
        // In Destinations V2, we will always use the 'airbyte' schema/namespace for raw tables
        final String rawDatasetId = DEFAULT_AIRBYTE_INTERNAL_NAMESPACE;
        // Regardless, ensure the schema the customer wants to write to exists
        bigQueryGcsOperations.createSchemaIfNotExists(writeConfig.datasetId(), writeConfig.datasetLocation());
        // Schema used for raw and airbyte internal tables
        bigQueryGcsOperations.createSchemaIfNotExists(rawDatasetId, writeConfig.datasetLocation());
        // Customer's destination schema
        // With checkpointing, we will be creating the target table earlier in the setup such that
        // the data can be immediately loaded from the staging area
        bigQueryGcsOperations.createTableIfNotExists(writeConfig.targetTableId(), writeConfig.tableSchema());
        bigQueryGcsOperations.createStageIfNotExists(rawDatasetId, writeConfig.streamName());
        // When OVERWRITE mode, truncate the destination's raw table prior to syncing data
        if (writeConfig.syncMode() == DestinationSyncMode.OVERWRITE) {
          // TODO: this might need special handling during the migration
          bigQueryGcsOperations.truncateTableIfExists(rawDatasetId, writeConfig.targetTableId(), writeConfig.tableSchema());
        }
      }
      LOGGER.info("Preparing tables in destination completed.");
    };
  }

  /**
   * Flushes buffer data, writes to staging environment then proceeds to upload those same records to
   * destination table
   *
   * @param bigQueryGcsOperations collection of utility SQL operations
   * @param writeConfigs book keeping configurations for writing and storing state to write records
   * @param catalog configured Airbyte catalog
   */
  private FlushBufferFunction flushBufferFunction(
                                                  final BigQueryStagingOperations bigQueryGcsOperations,
                                                  final Map<AirbyteStreamNameNamespacePair, BigQueryWriteConfig> writeConfigs,
                                                  final ConfiguredAirbyteCatalog catalog,
                                                  final CheckedConsumer<AirbyteStreamNameNamespacePair, Exception> incrementalTypeAndDedupeConsumer,
                                                  final TyperDeduper typerDeduper) {
    return (pair, writer) -> {
      LOGGER.info("Flushing buffer for stream {} ({}) to staging", pair.getName(), FileUtils.byteCountToDisplaySize(writer.getByteCount()));
      if (!writeConfigs.containsKey(pair)) {
        throw new IllegalArgumentException(
            String.format("Message contained record from a stream that was not in the catalog: %s.\nKeys: %s\ncatalog: %s", pair,
                writeConfigs.keySet(), Jsons.serialize(catalog)));
      }

      final BigQueryWriteConfig writeConfig = writeConfigs.get(pair);
      final String datasetId = writeConfig.datasetId();
      final String stream = writeConfig.streamName();
      try (writer) {
        writer.flush();
        final String stagedFile = bigQueryGcsOperations.uploadRecordsToStage(datasetId, stream, writer);
        /*
         * The primary reason for still adding staged files despite immediately uploading the staged file to
         * the destination's raw table is because the cleanup for the staged files will occur at the end of
         * the sync
         */
        writeConfig.addStagedFile(stagedFile);
        final Lock rawTableInsertLock = typerDeduper.getRawTableInsertLock(writeConfig.namespace(), writeConfig.streamName());
        rawTableInsertLock.lock();
        try {
          bigQueryGcsOperations.copyIntoTableFromStage(datasetId, stream, writeConfig.targetTableId(), writeConfig.tableSchema(),
              List.of(stagedFile));
        } finally {
          rawTableInsertLock.unlock();
        }
        incrementalTypeAndDedupeConsumer.accept(new AirbyteStreamNameNamespacePair(writeConfig.streamName(), writeConfig.namespace()));
      } catch (final Exception e) {
        LOGGER.error("Failed to flush and commit buffer data into destination's raw table:", e);
        throw new RuntimeException("Failed to upload buffer to stage and commit to destination", e);
      }
    };
  }

  /**
   * Tear down process, will attempt to clean out any staging area
   *
   * @param bigQueryGcsOperations collection of staging operations
   * @param writeConfigs configuration settings used to describe how to write data and where it exists
   */
  private OnCloseFunction onCloseFunction(final BigQueryStagingOperations bigQueryGcsOperations,
                                          final Map<AirbyteStreamNameNamespacePair, BigQueryWriteConfig> writeConfigs,
                                          final TyperDeduper typerDeduper) {
    return (hasFailed) -> {
      /*
       * Previously the hasFailed value was used to commit any remaining staged files into destination,
       * however, with the changes to checkpointing this will no longer be necessary since despite partial
       * successes, we'll be committing the target table (aka airbyte_raw) table throughout the sync
       */
      typerDeduper.typeAndDedupe();
      LOGGER.info("Cleaning up destination started for {} streams", writeConfigs.size());
      for (final Map.Entry<AirbyteStreamNameNamespacePair, BigQueryWriteConfig> entry : writeConfigs.entrySet()) {
<<<<<<< HEAD
=======
        typerDeduper.typeAndDedupe(entry.getKey().getNamespace(), entry.getKey().getName(), true);
>>>>>>> b30707eb
        bigQueryGcsOperations.dropStageIfExists(entry.getValue().datasetId(), entry.getValue().streamName());
      }
      typerDeduper.commitFinalTables();
      typerDeduper.cleanup();
      LOGGER.info("Cleaning up destination completed.");
    };
  }

}<|MERGE_RESOLUTION|>--- conflicted
+++ resolved
@@ -81,19 +81,9 @@
         defaultNamespace);
   }
 
-  // TODO Commenting this out for now since it slows down syncs
   private CheckedConsumer<AirbyteStreamNameNamespacePair, Exception> incrementalTypingAndDedupingStreamConsumer(final TyperDeduper typerDeduper) {
-     final TypeAndDedupeOperationValve valve = new TypeAndDedupeOperationValve();
+    final TypeAndDedupeOperationValve valve = new TypeAndDedupeOperationValve();
     return (streamId) -> {
-<<<<<<< HEAD
-       if (!valve.containsKey(streamId)) {
-       valve.addStream(streamId);
-       }
-       if (valve.readyToTypeAndDedupe(streamId)) {
-       typerDeduper.typeAndDedupe(streamId.getNamespace(), streamId.getName());
-       valve.updateTimeAndIncreaseInterval(streamId);
-       }
-=======
       if (!valve.containsKey(streamId)) {
         valve.addStream(streamId);
       }
@@ -101,7 +91,6 @@
         typerDeduper.typeAndDedupe(streamId.getNamespace(), streamId.getName(), false);
         valve.updateTimeAndIncreaseInterval(streamId);
       }
->>>>>>> b30707eb
     };
   }
 
@@ -249,10 +238,6 @@
       typerDeduper.typeAndDedupe();
       LOGGER.info("Cleaning up destination started for {} streams", writeConfigs.size());
       for (final Map.Entry<AirbyteStreamNameNamespacePair, BigQueryWriteConfig> entry : writeConfigs.entrySet()) {
-<<<<<<< HEAD
-=======
-        typerDeduper.typeAndDedupe(entry.getKey().getNamespace(), entry.getKey().getName(), true);
->>>>>>> b30707eb
         bigQueryGcsOperations.dropStageIfExists(entry.getValue().datasetId(), entry.getValue().streamName());
       }
       typerDeduper.commitFinalTables();
