{
  "documentationUrl" : "https://docs.airbyte.com/integrations/destinations/s3",
  "connectionSpecification" : {
    "$schema" : "http://json-schema.org/draft-07/schema#",
    "title" : "S3 V2 Destination Spec",
    "type" : "object",
    "additionalProperties" : true,
    "properties" : {
      "access_key_id" : {
        "type" : "string",
        "description" : "The access key ID to access the S3 bucket. Airbyte requires Read and Write permissions to the given bucket. Read more <a href=\"https://docs.aws.amazon.com/general/latest/gr/aws-sec-cred-types.html#access-keys-and-secret-access-keys\">here</a>.",
        "title" : "S3 Key ID",
        "examples" : [ "A012345678910EXAMPLE" ],
        "airbyte_secret" : true,
        "always_show" : true,
        "order" : 0
      },
      "secret_access_key" : {
        "type" : "string",
        "description" : "The corresponding secret to the access key ID. Read more <a href=\"https://docs.aws.amazon.com/general/latest/gr/aws-sec-cred-types.html#access-keys-and-secret-access-keys\">here</a>",
        "title" : "S3 Access Key",
        "examples" : [ "a012345678910ABCDEFGH/AbCdEfGhEXAMPLEKEY" ],
        "airbyte_secret" : true,
        "always_show" : true,
        "order" : 1
      },
      "role_arn" : {
        "type" : "string",
        "description" : "The Role ARN.",
        "title" : "Role ARN",
        "examples" : [ "arn:aws:iam::123456789:role/ExternalIdIsYourWorkspaceId" ],
        "order" : 2
      },
      "s3_bucket_name" : {
        "type" : "string",
        "description" : "The name of the S3 bucket. Read more <a href=\"https://docs.aws.amazon.com/AmazonS3/latest/userguide/create-bucket-overview.html\">here</a>.",
        "title" : "S3 Bucket Name",
        "examples" : [ "airbyte_sync" ],
        "order" : 3
      },
      "s3_bucket_path" : {
        "type" : "string",
        "description" : "Directory under the S3 bucket where data will be written. Read more <a href=\"https://docs.airbyte.com/integrations/destinations/s3#:~:text=to%20format%20the-,bucket%20path,-%3A\">here</a>",
        "title" : "S3 Bucket Path",
        "examples" : [ "data_sync/test" ],
        "order" : 4
      },
      "s3_bucket_region" : {
        "type" : "string",
        "enum" : [ "", "af-south-1", "ap-east-1", "ap-northeast-1", "ap-northeast-2", "ap-northeast-3", "ap-south-1", "ap-south-2", "ap-southeast-1", "ap-southeast-2", "ap-southeast-3", "ap-southeast-4", "ca-central-1", "ca-west-1", "cn-north-1", "cn-northwest-1", "eu-central-1", "eu-central-2", "eu-north-1", "eu-south-1", "eu-south-2", "eu-west-1", "eu-west-2", "eu-west-3", "il-central-1", "me-central-1", "me-south-1", "sa-east-1", "us-east-1", "us-east-2", "us-gov-east-1", "us-gov-west-1", "us-west-1", "us-west-2" ],
        "description" : "The region of the S3 bucket. See <a href=\"https://docs.aws.amazon.com/AWSEC2/latest/UserGuide/using-regions-availability-zones.html#concepts-available-regions\">here</a> for all region codes.",
        "title" : "S3 Bucket Region",
        "examples" : [ "us-east-1" ],
        "order" : 5,
        "default" : ""
      },
      "format" : {
        "oneOf" : [ {
          "title" : "CSV: Comma-Separated Values",
          "type" : "object",
          "additionalProperties" : true,
          "properties" : {
            "format_type" : {
              "type" : "string",
              "enum" : [ "CSV" ],
              "default" : "CSV"
            },
            "flattening" : {
              "type" : "string",
              "default" : "No flattening",
              "enum" : [ "No flattening", "Root level flattening" ],
              "title" : "Flattening"
            },
            "compression" : {
              "oneOf" : [ {
                "title" : "No Compression",
                "type" : "object",
                "additionalProperties" : true,
                "properties" : {
                  "compression_type" : {
                    "type" : "string",
                    "enum" : [ "No Compression" ],
                    "default" : "No Compression"
                  }
                },
                "required" : [ "compression_type" ]
              }, {
                "title" : "GZIP",
                "type" : "object",
                "additionalProperties" : true,
                "properties" : {
                  "compression_type" : {
                    "type" : "string",
                    "enum" : [ "GZIP" ],
                    "default" : "GZIP"
                  }
                },
                "required" : [ "compression_type" ]
              } ],
              "description" : "Whether the output files should be compressed. If compression is selected, the output filename will have an extra extension (GZIP: \".jsonl.gz\").",
              "title" : "Compression",
              "type" : "object"
            }
          },
          "required" : [ "format_type", "flattening" ]
        }, {
          "title" : "JSON Lines: Newline-delimited JSON",
          "type" : "object",
          "additionalProperties" : true,
          "properties" : {
            "format_type" : {
              "type" : "string",
              "enum" : [ "JSONL" ],
              "default" : "JSONL"
            },
            "flattening" : {
              "type" : "string",
              "default" : "No flattening",
              "enum" : [ "No flattening", "Root level flattening" ],
              "title" : "Flattening"
            },
            "compression" : {
              "oneOf" : [ {
                "title" : "No Compression",
                "type" : "object",
                "additionalProperties" : true,
                "properties" : {
                  "compression_type" : {
                    "type" : "string",
                    "enum" : [ "No Compression" ],
                    "default" : "No Compression"
                  }
                },
                "required" : [ "compression_type" ]
              }, {
                "title" : "GZIP",
                "type" : "object",
                "additionalProperties" : true,
                "properties" : {
                  "compression_type" : {
                    "type" : "string",
                    "enum" : [ "GZIP" ],
                    "default" : "GZIP"
                  }
                },
                "required" : [ "compression_type" ]
              } ],
              "description" : "Whether the output files should be compressed. If compression is selected, the output filename will have an extra extension (GZIP: \".jsonl.gz\").",
              "title" : "Compression",
              "type" : "object"
            }
          },
          "required" : [ "format_type" ]
        }, {
          "title" : "Avro: Apache Avro",
          "type" : "object",
          "additionalProperties" : true,
          "properties" : {
            "format_type" : {
              "type" : "string",
              "enum" : [ "Avro" ],
              "default" : "Avro"
            },
            "compression_codec" : {
              "oneOf" : [ {
                "type" : "object",
                "additionalProperties" : true,
                "properties" : {
                  "codec" : {
                    "type" : "string",
                    "enum" : [ "no compression" ],
                    "default" : "no compression"
                  }
                },
                "title" : "no compression",
                "required" : [ "codec" ]
              }, {
                "type" : "object",
                "additionalProperties" : true,
                "properties" : {
                  "codec" : {
                    "type" : "string",
                    "enum" : [ "Deflate" ],
                    "default" : "Deflate"
                  },
                  "compression_level" : {
                    "type" : "integer",
                    "title" : "Deflate Level"
                  }
                },
                "title" : "Deflate",
                "required" : [ "codec", "compression_level" ]
              }, {
                "type" : "object",
                "additionalProperties" : true,
                "properties" : {
                  "codec" : {
                    "type" : "string",
                    "enum" : [ "bzip2" ],
                    "default" : "bzip2"
                  }
                },
                "title" : "bzip2",
                "required" : [ "codec" ]
              }, {
                "type" : "object",
                "additionalProperties" : true,
                "properties" : {
                  "codec" : {
                    "type" : "string",
                    "enum" : [ "xz" ],
                    "default" : "xz"
                  },
                  "compression_level" : {
                    "type" : "integer",
                    "title" : "Compression Level"
                  }
                },
                "title" : "xz",
                "required" : [ "codec", "compression_level" ]
              }, {
                "type" : "object",
                "additionalProperties" : true,
                "properties" : {
                  "codec" : {
                    "type" : "string",
                    "enum" : [ "zstandard" ],
                    "default" : "zstandard"
                  },
                  "compression_level" : {
                    "type" : "integer",
                    "title" : "Compression Level"
                  },
                  "include_checksum" : {
                    "type" : "boolean",
                    "title" : "Include Checksum"
                  }
                },
                "title" : "zstandard",
                "required" : [ "codec", "compression_level", "include_checksum" ]
              }, {
                "type" : "object",
                "additionalProperties" : true,
                "properties" : {
                  "codec" : {
                    "type" : "string",
                    "enum" : [ "snappy" ],
                    "default" : "snappy"
                  }
                },
                "title" : "snappy",
                "required" : [ "codec" ]
              } ],
              "description" : "The compression algorithm used to compress data. Default to no compression.",
              "title" : "Compression Codec",
              "order" : 1,
              "type" : "object"
            }
          },
          "required" : [ "format_type", "compression_codec" ]
        }, {
          "title" : "Parquet: Columnar Storage",
          "type" : "object",
          "additionalProperties" : true,
          "properties" : {
            "format_type" : {
              "type" : "string",
              "enum" : [ "Parquet" ],
              "default" : "Parquet"
            },
            "compression_codec" : {
              "type" : "string",
              "default" : "UNCOMPRESSED",
              "enum" : [ "UNCOMPRESSED", "SNAPPY", "GZIP", "LZO", "BROTLI", "LZ4", "ZSTD" ],
              "description" : "The compression algorithm used to compress data pages.",
              "title" : "Compression Codec"
            },
            "block_size_mb" : {
              "type" : "integer",
              "default" : 128,
              "description" : "This is the size of a row group being buffered in memory. It limits the memory usage when writing. Larger values will improve the IO when reading, but consume more memory when writing. Default: 128 MB.",
              "title" : "Block Size (Row Group Size) (MB)"
            },
            "max_padding_size_mb" : {
              "type" : "integer",
              "default" : 8,
              "description" : "Maximum size allowed as padding to align row groups. This is also the minimum size of a row group. Default: 8 MB.",
              "title" : "Max Padding Size (MB)"
            },
            "page_size_kb" : {
              "type" : "integer",
              "default" : 1024,
              "description" : "The page size is for compression. A block is composed of pages. A page is the smallest unit that must be read fully to access a single record. If this value is too small, the compression will deteriorate. Default: 1024 KB.",
              "title" : "Page Size (KB)"
            },
            "dictionary_page_size_kb" : {
              "type" : "integer",
              "default" : 1024,
              "description" : "There is one dictionary page per column per row group when dictionary encoding is used. The dictionary page size works like the page size but for dictionary. Default: 1024 KB.",
              "title" : "Dictionary Page Size (KB)"
            },
            "dictionary_encoding" : {
              "type" : "boolean",
              "description" : "Default: true.",
              "title" : "Dictionary Encoding"
            }
          },
          "required" : [ "format_type" ]
        } ],
        "description" : "Format of the data output. See <a href=\"https://docs.airbyte.com/integrations/destinations/s3/#supported-output-schema\">here</a> for more details",
        "title" : "Output Format",
        "order" : 6,
        "type" : "object"
      },
      "s3_endpoint" : {
        "type" : "string",
        "description" : "Your S3 endpoint url. Read more <a href=\"https://docs.aws.amazon.com/general/latest/gr/s3.html#:~:text=Service%20endpoints-,Amazon%20S3%20endpoints,-When%20you%20use\">here</a>",
        "title" : "S3 Endpoint",
        "examples" : [ "http://localhost:9000" ],
        "order" : 7
      },
      "s3_path_format" : {
        "type" : "string",
        "description" : "Format string on how data will be organized inside the bucket directory. Read more <a href=\"https://docs.airbyte.com/integrations/destinations/s3#:~:text=The%20full%20path%20of%20the%20output%20data%20with%20the%20default%20S3%20path%20format\">here</a>",
        "title" : "S3 Path Format",
        "examples" : [ "${NAMESPACE}/${STREAM_NAME}/${YEAR}_${MONTH}_${DAY}_${EPOCH}_" ],
        "order" : 8
      },
      "file_name_pattern" : {
        "type" : "string",
        "description" : "Pattern to match file names in the bucket directory. Read more <a href=\"https://docs.aws.amazon.com/AmazonS3/latest/userguide/ListingKeysUsingAPIs.html\">here</a>",
        "title" : "File Name Pattern",
        "examples" : [ "{date}", "{date:yyyy_MM}", "{timestamp}", "{part_number}", "{sync_id}" ],
        "order" : 9
<<<<<<< HEAD
      },
      "use_staging_directory" : {
        "type" : "boolean",
        "default" : false,
        "description" : "Whether to use a staging directory in the bucket based on the s3_staging_prefix. If this is not set, airbyte will maintain sync integrity by adding metadata to each object.",
        "title" : "Use a Staging Directory",
        "order" : 10
      },
      "s3_staging_prefix" : {
        "type" : "string",
        "description" : "Path to use when staging data in the bucket directory. Airbyte will stage data here during sync and/or write small manifest/recovery files.",
        "title" : "S3 Staging Prefix",
        "examples" : [ "__staging/data_sync/test" ],
        "order" : 11
      },
      "max_concurrent_uploads" : {
        "type" : "integer"
      },
      "upload_part_size" : {
        "type" : "integer"
      },
      "max_message_queue_memory_usage_ratio" : {
        "type" : "number"
      },
      "estimated_record_memory_overhead_ratio" : {
        "type" : "number"
=======
>>>>>>> 9f1342f2
      }
    },
    "required" : [ "s3_bucket_name", "s3_bucket_path", "s3_bucket_region", "format" ]
  },
  "supportsIncremental" : true,
  "supportsNormalization" : false,
  "supportsDBT" : false,
  "supported_destination_sync_modes" : [ "overwrite", "append" ]
}<|MERGE_RESOLUTION|>--- conflicted
+++ resolved
@@ -332,35 +332,6 @@
         "title" : "File Name Pattern",
         "examples" : [ "{date}", "{date:yyyy_MM}", "{timestamp}", "{part_number}", "{sync_id}" ],
         "order" : 9
-<<<<<<< HEAD
-      },
-      "use_staging_directory" : {
-        "type" : "boolean",
-        "default" : false,
-        "description" : "Whether to use a staging directory in the bucket based on the s3_staging_prefix. If this is not set, airbyte will maintain sync integrity by adding metadata to each object.",
-        "title" : "Use a Staging Directory",
-        "order" : 10
-      },
-      "s3_staging_prefix" : {
-        "type" : "string",
-        "description" : "Path to use when staging data in the bucket directory. Airbyte will stage data here during sync and/or write small manifest/recovery files.",
-        "title" : "S3 Staging Prefix",
-        "examples" : [ "__staging/data_sync/test" ],
-        "order" : 11
-      },
-      "max_concurrent_uploads" : {
-        "type" : "integer"
-      },
-      "upload_part_size" : {
-        "type" : "integer"
-      },
-      "max_message_queue_memory_usage_ratio" : {
-        "type" : "number"
-      },
-      "estimated_record_memory_overhead_ratio" : {
-        "type" : "number"
-=======
->>>>>>> 9f1342f2
       }
     },
     "required" : [ "s3_bucket_name", "s3_bucket_path", "s3_bucket_region", "format" ]
