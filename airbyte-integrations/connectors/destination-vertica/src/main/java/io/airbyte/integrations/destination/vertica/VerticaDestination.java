--- conflicted
+++ resolved
@@ -20,22 +20,6 @@
 import io.airbyte.commons.exceptions.ConnectionErrorException;
 import io.airbyte.commons.json.Jsons;
 import io.airbyte.commons.map.MoreMaps;
-<<<<<<< HEAD
-import io.airbyte.db.factory.DataSourceFactory;
-import io.airbyte.db.factory.DatabaseDriver;
-import io.airbyte.db.jdbc.JdbcDatabase;
-import io.airbyte.db.jdbc.JdbcUtils;
-import io.airbyte.integrations.base.AirbyteMessageConsumer;
-import io.airbyte.integrations.base.AirbyteTraceMessageUtility;
-import io.airbyte.integrations.base.Destination;
-import io.airbyte.integrations.base.IntegrationRunner;
-import io.airbyte.integrations.base.JavaBaseConstants;
-import io.airbyte.integrations.base.ssh.SshWrappedDestination;
-import io.airbyte.integrations.destination.NamingConventionTransformer;
-import io.airbyte.integrations.destination.jdbc.AbstractJdbcDestination;
-import io.airbyte.integrations.destination.jdbc.JdbcBufferedConsumerFactory;
-=======
->>>>>>> 572e592a
 import io.airbyte.protocol.models.v0.AirbyteConnectionStatus;
 import io.airbyte.protocol.models.v0.AirbyteMessage;
 import io.airbyte.protocol.models.v0.ConfiguredAirbyteCatalog;
@@ -158,8 +142,7 @@
                                             final ConfiguredAirbyteCatalog catalog,
                                             final Consumer<AirbyteMessage> outputRecordCollector) {
     return JdbcBufferedConsumerFactory.create(outputRecordCollector, getDatabase(getDataSource(config)), verticaSqlOperations, namingResolver, config,
-                                              catalog, new io.airbyte.integrations.base.destination.typing_deduping.NoopTyperDeduper()
-    );
+        catalog);
   }
 
 }