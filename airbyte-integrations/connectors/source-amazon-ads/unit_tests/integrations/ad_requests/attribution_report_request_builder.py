# Copyright (c) 2023 Airbyte, Inc., all rights reserved.

import datetime
import json
from collections import OrderedDict
from typing import Any, Dict, List, Optional

BRAND_REFERRAL_BONUS = "brb_bonus_amount"

METRICS_MAP = {
    "PERFORMANCE": [
        "Click-throughs",
        "attributedDetailPageViewsClicks14d",
        "attributedAddToCartClicks14d",
        "attributedPurchases14d",
        "unitsSold14d",
        "attributedSales14d",
        "attributedTotalDetailPageViewsClicks14d",
        "attributedTotalAddToCartClicks14d",
        "attributedTotalPurchases14d",
        "totalUnitsSold14d",
        "totalAttributedSales14d",
    ],
    "PRODUCTS": [
        "attributedDetailPageViewsClicks14d",
        "attributedAddToCartClicks14d",
        "attributedPurchases14d",
        "unitsSold14d",
        "attributedSales14d",
        "brandHaloDetailPageViewsClicks14d",
        "brandHaloAttributedAddToCartClicks14d",
        "brandHaloAttributedPurchases14d",
        "brandHaloUnitsSold14d",
        "brandHaloAttributedSales14d",
        "attributedNewToBrandPurchases14d",
        "attributedNewToBrandUnitsSold14d",
        "attributedNewToBrandSales14d",
        "brandHaloNewToBrandPurchases14d",
        "brandHaloNewToBrandUnitsSold14d",
        "brandHaloNewToBrandSales14d",
    ],
}

from .base_request_builder import AmazonAdsBaseRequestBuilder


class AttributionReportRequestBuilder(AmazonAdsBaseRequestBuilder):
    @classmethod
    def products_endpoint(
        cls, client_id: str, client_access_token: str, profile_id: str, start_date: datetime.date, end_date: datetime.date, limit: int = 300
    ) -> "AttributionReportRequestBuilder":
        return (
            cls("attribution/report")
            .with_client_id(client_id)
            .with_client_access_token(client_access_token)
            .with_profile_id(profile_id)
            .with_report_type("PRODUCTS")
            .with_metrics(METRICS_MAP["PRODUCTS"])
            .with_limit(limit)
            .with_start_date(start_date)
            .with_end_date(end_date)
        )

    @classmethod
    def performance_adgroup_endpoint(
        cls, client_id: str, client_access_token: str, profile_id: str, start_date: datetime.date, end_date: datetime.date, limit: int = 300
    ) -> "AttributionReportRequestBuilder":
        return (
            cls("attribution/report")
            .with_client_id(client_id)
            .with_client_access_token(client_access_token)
            .with_profile_id(profile_id)
            .with_report_type("PERFORMANCE")
            .with_metrics(METRICS_MAP["PERFORMANCE"] + [BRAND_REFERRAL_BONUS])
            .with_limit(limit)
            .with_start_date(start_date)
            .with_end_date(end_date)
            .with_grouping("ADGROUP")
        )

    @classmethod
    def performance_campaign_endpoint(
        cls, client_id: str, client_access_token: str, profile_id: str, start_date: datetime.date, end_date: datetime.date, limit: int = 300
    ) -> "AttributionReportRequestBuilder":
        return (
            cls("attribution/report")
            .with_client_id(client_id)
            .with_client_access_token(client_access_token)
            .with_profile_id(profile_id)
            .with_report_type("PERFORMANCE")
            .with_metrics(METRICS_MAP["PERFORMANCE"] + [BRAND_REFERRAL_BONUS])
            .with_limit(limit)
            .with_start_date(start_date)
            .with_end_date(end_date)
            .with_grouping("CAMPAIGN")
        )

    @classmethod
    def performance_creative_endpoint(
        cls, client_id: str, client_access_token: str, profile_id: str, start_date: datetime.date, end_date: datetime.date, limit: int = 300
    ) -> "AttributionReportRequestBuilder":
        return (
            cls("attribution/report")
            .with_client_id(client_id)
            .with_client_access_token(client_access_token)
            .with_profile_id(profile_id)
            .with_report_type("PERFORMANCE")
            .with_metrics(METRICS_MAP["PERFORMANCE"])
            .with_limit(limit)
            .with_start_date(start_date)
            .with_end_date(end_date)
            .with_grouping("CREATIVE")
        )

    def __init__(self, resource: str) -> None:
        super().__init__(resource)
        self._cursor_field: Optional[int] = None
        self._end_date: Optional[str] = None
        self._grouping: Optional[str] = None
        self._limit: Optional[int] = None
        self._metrics: Optional[List[str]] = []
        self._report_type: Optional[str] = None
        self._start_date: Optional[str] = None

    @property
    def query_params(self) -> Dict[str, Any]:
        return None

    @property
    def request_body(self) -> Optional[str]:
        body: dict = OrderedDict()
        if self._report_type:
            body["reportType"] = self._report_type
        if self._grouping:
            body["groupBy"] = self._grouping
        if self._metrics:
            body["metrics"] = ",".join(self._metrics)
        if self._start_date:
            body["startDate"] = self._start_date
        if self._end_date:
            body["endDate"] = self._end_date

        if self._cursor_field:
            body["cursorId"] = self._cursor_field
        if self._limit:
            body["count"] = self._limit
<<<<<<< HEAD

=======
>>>>>>> 739d4f30

        return json.dumps(body)

    def with_cursor_field(self, cursor_field: str) -> "AttributionReportRequestBuilder":
        self._cursor_field: int = cursor_field
        return self

    def with_end_date(self, end_date: datetime.date) -> "AttributionReportRequestBuilder":
        self._end_date: str = end_date.isoformat().replace("-", "")
        return self

    def with_grouping(self, grouping: str) -> "AttributionReportRequestBuilder":
        self._grouping: str = grouping
        return self

    def with_limit(self, limit: int) -> "AttributionReportRequestBuilder":
        self._limit: int = limit
        return self

    def with_metrics(self, metrics: List[str]) -> "AttributionReportRequestBuilder":
        self._metrics: str = metrics
        return self

    def with_report_type(self, report_type: str) -> "AttributionReportRequestBuilder":
        self._report_type: str = report_type
        return self

    def with_start_date(self, start_date: datetime.date) -> "AttributionReportRequestBuilder":
        self._start_date: str = start_date.isoformat().replace("-", "")
        return self<|MERGE_RESOLUTION|>--- conflicted
+++ resolved
@@ -144,10 +144,6 @@
             body["cursorId"] = self._cursor_field
         if self._limit:
             body["count"] = self._limit
-<<<<<<< HEAD
-
-=======
->>>>>>> 739d4f30
 
         return json.dumps(body)
 
