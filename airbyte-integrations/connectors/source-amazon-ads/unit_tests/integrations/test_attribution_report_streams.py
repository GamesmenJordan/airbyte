# Copyright (c) 2023 Airbyte, Inc., all rights reserved.

from datetime import datetime, timedelta, timezone
from unittest import TestCase
from unittest.mock import patch
from zoneinfo import ZoneInfo

import freezegun
from airbyte_cdk.models import Level as LogLevel
from airbyte_cdk.models import SyncMode
from airbyte_cdk.test.mock_http import HttpMocker

from .ad_requests import AttributionReportRequestBuilder, OAuthRequestBuilder, ProfilesRequestBuilder
from .ad_responses import AttributionReportResponseBuilder, ErrorResponseBuilder, OAuthResponseBuilder, ProfilesResponseBuilder
from .ad_responses.pagination_strategies import CursorBasedPaginationStrategy
from .ad_responses.records import AttributionReportRecordBuilder, ErrorRecordBuilder, ProfilesRecordBuilder
from .config import ConfigBuilder
from .utils import get_log_messages_by_log_level, read_stream

REPORTING_PERIOD = 90
_NOW = datetime.now(timezone.utc)
_A_START_DATE = _NOW - timedelta(days=REPORTING_PERIOD)


@freezegun.freeze_time(_NOW.isoformat())
class TestAttributionReportStreamsFullRefresh(TestCase):
    @property
    def _config(self):
        profile_timezone = ProfilesRecordBuilder.profiles_record().build().get("timezone")
        return ConfigBuilder().with_start_date(_A_START_DATE.astimezone(ZoneInfo(profile_timezone)).date()).build()

    def _given_oauth_and_profiles(self, http_mocker: HttpMocker, config: dict) -> None:
        http_mocker.post(
            OAuthRequestBuilder.oauth_endpoint(
                client_id=config["client_id"], client_secred=config["client_secret"], refresh_token=config["refresh_token"]
            ).build(),
            OAuthResponseBuilder.token_response().build(),
        )
        http_mocker.get(
            ProfilesRequestBuilder.profiles_endpoint(client_id=config["client_id"], client_access_token=config["access_token"]).build(),
            ProfilesResponseBuilder.profiles_response().with_record(ProfilesRecordBuilder.profiles_record()).build(),
        )

    @HttpMocker()
    def test_given_non_breaking_error_when_read_products_then_stream_is_ignored(self, http_mocker):
        """
        Check products stream: non-breaking errors are ignored
        When error of this kind happen, we warn and then keep syncing another streams
        """
        self._given_oauth_and_profiles(http_mocker, self._config)

        profile_timezone = ProfilesRecordBuilder.profiles_record().build().get("timezone")
        non_breaking_error = ErrorRecordBuilder.non_breaking_error()

        http_mocker.post(
            AttributionReportRequestBuilder.products_endpoint(
                self._config["client_id"],
                self._config["access_token"],
                self._config["profiles"][0],
                start_date=_A_START_DATE.astimezone(ZoneInfo(profile_timezone)).date(),
                end_date=_NOW.astimezone(ZoneInfo(profile_timezone)).date(),
            ).build(),
            ErrorResponseBuilder.non_breaking_error_response().with_record(non_breaking_error).with_status_code(400).build(),
        )

        output = read_stream("attribution_report_products", SyncMode.full_refresh, self._config)
        assert len(output.records) == 0

        info_logs = get_log_messages_by_log_level(output.logs, LogLevel.INFO)
        assert any([non_breaking_error.build().get("details") in info for info in info_logs])
<<<<<<< HEAD
    
=======

>>>>>>> 739d4f30
    @HttpMocker()
    def test_given_breaking_error_when_read_products_then_stream_is_ignored(self, http_mocker):
        """
        Check products stream: when unknown error happen we stop syncing with raising the error
        """
        self._given_oauth_and_profiles(http_mocker, self._config)

        profile_timezone = ProfilesRecordBuilder.profiles_record().build().get("timezone")
        breaking_error = ErrorRecordBuilder.breaking_error()

        http_mocker.post(
            AttributionReportRequestBuilder.products_endpoint(
                self._config["client_id"],
                self._config["access_token"],
                self._config["profiles"][0],
                start_date=_A_START_DATE.astimezone(ZoneInfo(profile_timezone)).date(),
                end_date=_NOW.astimezone(ZoneInfo(profile_timezone)).date(),
            ).build(),
            ErrorResponseBuilder.breaking_error_response().with_record(breaking_error).with_status_code(500).build(),
        )

        with patch("time.sleep", return_value=None):
            output = read_stream("attribution_report_products", SyncMode.full_refresh, self._config)
        assert len(output.records) == 0

        error_logs = get_log_messages_by_log_level(output.logs, LogLevel.ERROR)
        assert any([breaking_error.build().get("message") in error for error in error_logs])

    @HttpMocker()
    def test_given_one_page_when_read_products_then_return_records(self, http_mocker):
        """
        Check prodcts stream: normal full refresh sync without pagination
        """
        self._given_oauth_and_profiles(http_mocker, self._config)

        profile_timezone = ProfilesRecordBuilder.profiles_record().build().get("timezone")

        http_mocker.post(
            AttributionReportRequestBuilder.products_endpoint(
                self._config["client_id"],
                self._config["access_token"],
                self._config["profiles"][0],
                start_date=_A_START_DATE.astimezone(ZoneInfo(profile_timezone)).date(),
                end_date=_NOW.astimezone(ZoneInfo(profile_timezone)).date(),
            ).build(),
            AttributionReportResponseBuilder.products_response().with_record(AttributionReportRecordBuilder.products_record()).build(),
        )

        output = read_stream("attribution_report_products", SyncMode.full_refresh, self._config)
        assert len(output.records) == 1

    @HttpMocker()
    def test_given_many_pages_when_read_products_then_return_records(self, http_mocker):
        """
        Check products stream: normal full refresh sync with pagination
        """
        self._given_oauth_and_profiles(http_mocker, self._config)

        profile_timezone = ProfilesRecordBuilder.profiles_record().build().get("timezone")

        http_mocker.post(
            AttributionReportRequestBuilder.products_endpoint(
                self._config["client_id"],
                self._config["access_token"],
                self._config["profiles"][0],
                start_date=_A_START_DATE.astimezone(ZoneInfo(profile_timezone)).date(),
                end_date=_NOW.astimezone(ZoneInfo(profile_timezone)).date(),
            ).build(),
            AttributionReportResponseBuilder.products_response(CursorBasedPaginationStrategy())
            .with_record(AttributionReportRecordBuilder.products_record())
            .with_pagination()
            .build(),
        )
        http_mocker.post(
            AttributionReportRequestBuilder.products_endpoint(
                self._config["client_id"],
                self._config["access_token"],
                self._config["profiles"][0],
                start_date=_A_START_DATE.astimezone(ZoneInfo(profile_timezone)).date(),
                end_date=_NOW.astimezone(ZoneInfo(profile_timezone)).date(),
            )
            .with_cursor_field("next-page-token")
            .build(),
            AttributionReportResponseBuilder.products_response().with_record(AttributionReportRecordBuilder.products_record()).build(),
        )

        output = read_stream("attribution_report_products", SyncMode.full_refresh, self._config)
        assert len(output.records) == 2

    @HttpMocker()
    def test_given_non_breaking_error_when_read_performance_adgroup_then_stream_is_ignored(self, http_mocker):
        """
        Check performance ad group stream: non-breaking errors are ignored
        When error of this kind happen, we warn and then keep syncing another streams
        """
        self._given_oauth_and_profiles(http_mocker, self._config)

        profile_timezone = ProfilesRecordBuilder.profiles_record().build().get("timezone")
        non_breaking_error = ErrorRecordBuilder.non_breaking_error()

        http_mocker.post(
            AttributionReportRequestBuilder.performance_adgroup_endpoint(
                self._config["client_id"],
                self._config["access_token"],
                self._config["profiles"][0],
                start_date=_A_START_DATE.astimezone(ZoneInfo(profile_timezone)).date(),
                end_date=_NOW.astimezone(ZoneInfo(profile_timezone)).date(),
            ).build(),
            ErrorResponseBuilder.non_breaking_error_response().with_record(non_breaking_error).with_status_code(400).build(),
        )

        output = read_stream("attribution_report_performance_adgroup", SyncMode.full_refresh, self._config)
        assert len(output.records) == 0

        info_logs = get_log_messages_by_log_level(output.logs, LogLevel.INFO)
        assert any([non_breaking_error.build().get("details") in info for info in info_logs])
<<<<<<< HEAD
    
=======

>>>>>>> 739d4f30
    @HttpMocker()
    def test_given_breaking_error_when_read_performance_adgroup_then_stream_is_ignored(self, http_mocker):
        """
        Check performance ad group stream: when unknown error happen we stop syncing with raising the error
        """
        self._given_oauth_and_profiles(http_mocker, self._config)

        profile_timezone = ProfilesRecordBuilder.profiles_record().build().get("timezone")
        breaking_error = ErrorRecordBuilder.breaking_error()

        http_mocker.post(
            AttributionReportRequestBuilder.performance_adgroup_endpoint(
                self._config["client_id"],
                self._config["access_token"],
                self._config["profiles"][0],
                start_date=_A_START_DATE.astimezone(ZoneInfo(profile_timezone)).date(),
                end_date=_NOW.astimezone(ZoneInfo(profile_timezone)).date(),
            ).build(),
            ErrorResponseBuilder.breaking_error_response().with_record(breaking_error).with_status_code(500).build(),
        )

        with patch("time.sleep", return_value=None):
            output = read_stream("attribution_report_performance_adgroup", SyncMode.full_refresh, self._config)
        assert len(output.records) == 0

        error_logs = get_log_messages_by_log_level(output.logs, LogLevel.ERROR)
        assert any([breaking_error.build().get("message") in error for error in error_logs])

    @HttpMocker()
    def test_given_one_page_when_read_performance_adgroup_then_return_records(self, http_mocker):
        """
        Check performance ad group stream: normal full refresh sync without pagination
        """
        self._given_oauth_and_profiles(http_mocker, self._config)

        profile_timezone = ProfilesRecordBuilder.profiles_record().build().get("timezone")

        http_mocker.post(
            AttributionReportRequestBuilder.performance_adgroup_endpoint(
                self._config["client_id"],
                self._config["access_token"],
                self._config["profiles"][0],
                start_date=_A_START_DATE.astimezone(ZoneInfo(profile_timezone)).date(),
                end_date=_NOW.astimezone(ZoneInfo(profile_timezone)).date(),
            ).build(),
            AttributionReportResponseBuilder.performance_adgroup_response()
            .with_record(AttributionReportRecordBuilder.performance_adgroup_record())
            .build(),
        )

        output = read_stream("attribution_report_performance_adgroup", SyncMode.full_refresh, self._config)
        assert len(output.records) == 1

    @HttpMocker()
    def test_given_many_pages_when_read_performance_adgroup_then_return_records(self, http_mocker):
        """
        Check performance ad group stream: normal full refresh sync with pagination
        """
        self._given_oauth_and_profiles(http_mocker, self._config)

        profile_timezone = ProfilesRecordBuilder.profiles_record().build().get("timezone")

        http_mocker.post(
            AttributionReportRequestBuilder.performance_adgroup_endpoint(
                self._config["client_id"],
                self._config["access_token"],
                self._config["profiles"][0],
                start_date=_A_START_DATE.astimezone(ZoneInfo(profile_timezone)).date(),
                end_date=_NOW.astimezone(ZoneInfo(profile_timezone)).date(),
            ).build(),
            AttributionReportResponseBuilder.performance_adgroup_response(CursorBasedPaginationStrategy())
            .with_record(AttributionReportRecordBuilder.performance_adgroup_record())
            .with_pagination()
            .build(),
        )
        http_mocker.post(
            AttributionReportRequestBuilder.performance_adgroup_endpoint(
                self._config["client_id"],
                self._config["access_token"],
                self._config["profiles"][0],
                start_date=_A_START_DATE.astimezone(ZoneInfo(profile_timezone)).date(),
                end_date=_NOW.astimezone(ZoneInfo(profile_timezone)).date(),
            )
            .with_cursor_field("next-page-token")
            .build(),
            AttributionReportResponseBuilder.performance_adgroup_response()
            .with_record(AttributionReportRecordBuilder.performance_adgroup_record())
            .build(),
        )

        output = read_stream("attribution_report_performance_adgroup", SyncMode.full_refresh, self._config)
        assert len(output.records) == 2

    @HttpMocker()
    def test_given_non_breaking_error_when_read_performance_campaign_then_stream_is_ignored(self, http_mocker):
        """
        Check performance campaign stream: non-breaking errors are ignored
        When error of this kind happen, we warn and then keep syncing another streams
        """
        self._given_oauth_and_profiles(http_mocker, self._config)

        profile_timezone = ProfilesRecordBuilder.profiles_record().build().get("timezone")
        non_breaking_error = ErrorRecordBuilder.non_breaking_error()

        http_mocker.post(
            AttributionReportRequestBuilder.performance_campaign_endpoint(
                self._config["client_id"],
                self._config["access_token"],
                self._config["profiles"][0],
                start_date=_A_START_DATE.astimezone(ZoneInfo(profile_timezone)).date(),
                end_date=_NOW.astimezone(ZoneInfo(profile_timezone)).date(),
            ).build(),
            ErrorResponseBuilder.non_breaking_error_response().with_record(non_breaking_error).with_status_code(400).build(),
        )

        output = read_stream("attribution_report_performance_campaign", SyncMode.full_refresh, self._config)
        assert len(output.records) == 0

        info_logs = get_log_messages_by_log_level(output.logs, LogLevel.INFO)
        assert any([non_breaking_error.build().get("details") in info for info in info_logs])
<<<<<<< HEAD
    
=======

>>>>>>> 739d4f30
    @HttpMocker()
    def test_given_breaking_error_when_read_performance_campaign_then_stream_is_ignored(self, http_mocker):
        """
        Check performance campaign stream: when unknown error happen we stop syncing with raising the error
        """
        self._given_oauth_and_profiles(http_mocker, self._config)

        profile_timezone = ProfilesRecordBuilder.profiles_record().build().get("timezone")
        breaking_error = ErrorRecordBuilder.breaking_error()

        http_mocker.post(
            AttributionReportRequestBuilder.performance_campaign_endpoint(
                self._config["client_id"],
                self._config["access_token"],
                self._config["profiles"][0],
                start_date=_A_START_DATE.astimezone(ZoneInfo(profile_timezone)).date(),
                end_date=_NOW.astimezone(ZoneInfo(profile_timezone)).date(),
            ).build(),
            ErrorResponseBuilder.breaking_error_response().with_record(breaking_error).with_status_code(500).build(),
        )

        with patch("time.sleep", return_value=None):
            output = read_stream("attribution_report_performance_campaign", SyncMode.full_refresh, self._config)
        assert len(output.records) == 0

        error_logs = get_log_messages_by_log_level(output.logs, LogLevel.ERROR)
        assert any([breaking_error.build().get("message") in error for error in error_logs])

    @HttpMocker()
    def test_given_one_page_when_read_performance_campaign_then_return_records(self, http_mocker):
        """
        Check performance campaign stream: normal full refresh sync without pagination
        """
        self._given_oauth_and_profiles(http_mocker, self._config)

        profile_timezone = ProfilesRecordBuilder.profiles_record().build().get("timezone")

        http_mocker.post(
            AttributionReportRequestBuilder.performance_campaign_endpoint(
                self._config["client_id"],
                self._config["access_token"],
                self._config["profiles"][0],
                start_date=_A_START_DATE.astimezone(ZoneInfo(profile_timezone)).date(),
                end_date=_NOW.astimezone(ZoneInfo(profile_timezone)).date(),
            ).build(),
            AttributionReportResponseBuilder.performance_campaign_response()
            .with_record(AttributionReportRecordBuilder.performance_campaign_record())
            .build(),
        )

        output = read_stream("attribution_report_performance_campaign", SyncMode.full_refresh, self._config)
        assert len(output.records) == 1

    @HttpMocker()
    def test_given_many_pages_when_read_performance_campaign_then_return_records(self, http_mocker):
        """
        Check performance campaign stream: normal full refresh sync with pagination
        """
        self._given_oauth_and_profiles(http_mocker, self._config)

        profile_timezone = ProfilesRecordBuilder.profiles_record().build().get("timezone")

        http_mocker.post(
            AttributionReportRequestBuilder.performance_campaign_endpoint(
                self._config["client_id"],
                self._config["access_token"],
                self._config["profiles"][0],
                start_date=_A_START_DATE.astimezone(ZoneInfo(profile_timezone)).date(),
                end_date=_NOW.astimezone(ZoneInfo(profile_timezone)).date(),
            ).build(),
            AttributionReportResponseBuilder.performance_campaign_response(CursorBasedPaginationStrategy())
            .with_record(AttributionReportRecordBuilder.performance_campaign_record())
            .with_pagination()
            .build(),
        )
        http_mocker.post(
            AttributionReportRequestBuilder.performance_campaign_endpoint(
                self._config["client_id"],
                self._config["access_token"],
                self._config["profiles"][0],
                start_date=_A_START_DATE.astimezone(ZoneInfo(profile_timezone)).date(),
                end_date=_NOW.astimezone(ZoneInfo(profile_timezone)).date(),
            )
            .with_cursor_field("next-page-token")
            .build(),
            AttributionReportResponseBuilder.performance_campaign_response()
            .with_record(AttributionReportRecordBuilder.performance_campaign_record())
            .build(),
        )

        output = read_stream("attribution_report_performance_campaign", SyncMode.full_refresh, self._config)
        assert len(output.records) == 2

    @HttpMocker()
    def test_given_non_breaking_error_when_read_performance_creative_then_stream_is_ignored(self, http_mocker):
        """
        Check performance creative stream: non-breaking errors are ignored
        When error of this kind happen, we warn and then keep syncing another streams
        """
        self._given_oauth_and_profiles(http_mocker, self._config)

        profile_timezone = ProfilesRecordBuilder.profiles_record().build().get("timezone")
        non_breaking_error = ErrorRecordBuilder.non_breaking_error()

        http_mocker.post(
            AttributionReportRequestBuilder.performance_creative_endpoint(
                self._config["client_id"],
                self._config["access_token"],
                self._config["profiles"][0],
                start_date=_A_START_DATE.astimezone(ZoneInfo(profile_timezone)).date(),
                end_date=_NOW.astimezone(ZoneInfo(profile_timezone)).date(),
            ).build(),
            ErrorResponseBuilder.non_breaking_error_response().with_record(non_breaking_error).with_status_code(400).build(),
        )

        output = read_stream("attribution_report_performance_creative", SyncMode.full_refresh, self._config)
        assert len(output.records) == 0

        info_logs = get_log_messages_by_log_level(output.logs, LogLevel.INFO)
        assert any([non_breaking_error.build().get("details") in info for info in info_logs])
<<<<<<< HEAD
    
=======

>>>>>>> 739d4f30
    @HttpMocker()
    def test_given_breaking_error_when_read_performance_creative_then_stream_is_ignored(self, http_mocker):
        """
        Check performance creative stream: when unknown error happen we stop syncing with raising the error
        """
        self._given_oauth_and_profiles(http_mocker, self._config)

        profile_timezone = ProfilesRecordBuilder.profiles_record().build().get("timezone")
        breaking_error = ErrorRecordBuilder.breaking_error()

        http_mocker.post(
            AttributionReportRequestBuilder.performance_creative_endpoint(
                self._config["client_id"],
                self._config["access_token"],
                self._config["profiles"][0],
                start_date=_A_START_DATE.astimezone(ZoneInfo(profile_timezone)).date(),
                end_date=_NOW.astimezone(ZoneInfo(profile_timezone)).date(),
            ).build(),
            ErrorResponseBuilder.breaking_error_response().with_record(breaking_error).with_status_code(500).build(),
        )

        with patch("time.sleep", return_value=None):
            output = read_stream("attribution_report_performance_creative", SyncMode.full_refresh, self._config)
        assert len(output.records) == 0

        error_logs = get_log_messages_by_log_level(output.logs, LogLevel.ERROR)
        assert any([breaking_error.build().get("message") in error for error in error_logs])

    @HttpMocker()
    def test_given_one_page_when_read_performance_creative_then_return_records(self, http_mocker):
        """
        Check performance creative stream: normal full refresh sync without pagination
        """
        self._given_oauth_and_profiles(http_mocker, self._config)

        profile_timezone = ProfilesRecordBuilder.profiles_record().build().get("timezone")

        http_mocker.post(
            AttributionReportRequestBuilder.performance_creative_endpoint(
                self._config["client_id"],
                self._config["access_token"],
                self._config["profiles"][0],
                start_date=_A_START_DATE.astimezone(ZoneInfo(profile_timezone)).date(),
                end_date=_NOW.astimezone(ZoneInfo(profile_timezone)).date(),
            ).build(),
            AttributionReportResponseBuilder.performance_creative_response()
            .with_record(AttributionReportRecordBuilder.performance_creative_record())
            .build(),
        )

        output = read_stream("attribution_report_performance_creative", SyncMode.full_refresh, self._config)
        assert len(output.records) == 1

    @HttpMocker()
    def test_given_many_pages_when_read_performance_creative_then_return_records(self, http_mocker):
        """
        Check performance creative stream: normal full refresh sync with pagination
        """
        self._given_oauth_and_profiles(http_mocker, self._config)

        profile_timezone = ProfilesRecordBuilder.profiles_record().build().get("timezone")

        http_mocker.post(
            AttributionReportRequestBuilder.performance_creative_endpoint(
                self._config["client_id"],
                self._config["access_token"],
                self._config["profiles"][0],
                start_date=_A_START_DATE.astimezone(ZoneInfo(profile_timezone)).date(),
                end_date=_NOW.astimezone(ZoneInfo(profile_timezone)).date(),
            ).build(),
            AttributionReportResponseBuilder.performance_creative_response(CursorBasedPaginationStrategy())
            .with_record(AttributionReportRecordBuilder.performance_creative_record())
            .with_pagination()
            .build(),
        )
        http_mocker.post(
            AttributionReportRequestBuilder.performance_creative_endpoint(
                self._config["client_id"],
                self._config["access_token"],
                self._config["profiles"][0],
                start_date=_A_START_DATE.astimezone(ZoneInfo(profile_timezone)).date(),
                end_date=_NOW.astimezone(ZoneInfo(profile_timezone)).date(),
            )
            .with_cursor_field("next-page-token")
            .build(),
            AttributionReportResponseBuilder.performance_creative_response()
            .with_record(AttributionReportRecordBuilder.performance_creative_record())
            .build(),
        )

        output = read_stream("attribution_report_performance_creative", SyncMode.full_refresh, self._config)
        assert len(output.records) == 2<|MERGE_RESOLUTION|>--- conflicted
+++ resolved
@@ -68,11 +68,7 @@
 
         info_logs = get_log_messages_by_log_level(output.logs, LogLevel.INFO)
         assert any([non_breaking_error.build().get("details") in info for info in info_logs])
-<<<<<<< HEAD
-    
-=======
-
->>>>>>> 739d4f30
+
     @HttpMocker()
     def test_given_breaking_error_when_read_products_then_stream_is_ignored(self, http_mocker):
         """
@@ -189,11 +185,7 @@
 
         info_logs = get_log_messages_by_log_level(output.logs, LogLevel.INFO)
         assert any([non_breaking_error.build().get("details") in info for info in info_logs])
-<<<<<<< HEAD
-    
-=======
-
->>>>>>> 739d4f30
+
     @HttpMocker()
     def test_given_breaking_error_when_read_performance_adgroup_then_stream_is_ignored(self, http_mocker):
         """
@@ -314,11 +306,7 @@
 
         info_logs = get_log_messages_by_log_level(output.logs, LogLevel.INFO)
         assert any([non_breaking_error.build().get("details") in info for info in info_logs])
-<<<<<<< HEAD
-    
-=======
-
->>>>>>> 739d4f30
+
     @HttpMocker()
     def test_given_breaking_error_when_read_performance_campaign_then_stream_is_ignored(self, http_mocker):
         """
@@ -439,11 +427,7 @@
 
         info_logs = get_log_messages_by_log_level(output.logs, LogLevel.INFO)
         assert any([non_breaking_error.build().get("details") in info for info in info_logs])
-<<<<<<< HEAD
-    
-=======
-
->>>>>>> 739d4f30
+
     @HttpMocker()
     def test_given_breaking_error_when_read_performance_creative_then_stream_is_ignored(self, http_mocker):
         """
