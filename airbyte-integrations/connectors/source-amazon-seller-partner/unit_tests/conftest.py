--- conflicted
+++ resolved
@@ -27,15 +27,11 @@
 
 @pytest.fixture
 def report_init_kwargs(init_kwargs) -> Dict[str, Any]:
-<<<<<<< HEAD
     return {
         "stream_name": "GET_TEST_REPORT",
         "authenticator": NoAuth({}),
         **init_kwargs
     }
-=======
-    return {"stream_name": "GET_TEST_REPORT", **init_kwargs}
->>>>>>> ac054a64
 
 
 @pytest.fixture
