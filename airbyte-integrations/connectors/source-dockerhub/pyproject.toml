[build-system]
requires = [ "poetry-core>=1.0.0",]
build-backend = "poetry.core.masonry.api"

[tool.poetry]
<<<<<<< HEAD
version = "0.2.5"
=======
version = "0.2.7"
>>>>>>> 4f6c29a9
name = "source-dockerhub"
description = "Source implementation for Dockerhub."
authors = [ "Airbyte <contact@airbyte.io>",]
license = "MIT"
readme = "README.md"
documentation = "https://docs.airbyte.com/integrations/sources/dockerhub"
homepage = "https://airbyte.com"
repository = "https://github.com/airbytehq/airbyte"
[[tool.poetry.packages]]
include = "source_dockerhub"

[tool.poetry.dependencies]
python = "^3.9,<3.12"
airbyte-cdk = "0.80.0"

[tool.poetry.scripts]
source-dockerhub = "source_dockerhub.run:run"

[tool.poetry.group.dev.dependencies]
requests-mock = "^1.9.3"
pytest = "^6.2"
pytest-mock = "^3.6.1"<|MERGE_RESOLUTION|>--- conflicted
+++ resolved
@@ -3,11 +3,7 @@
 build-backend = "poetry.core.masonry.api"
 
 [tool.poetry]
-<<<<<<< HEAD
-version = "0.2.5"
-=======
-version = "0.2.7"
->>>>>>> 4f6c29a9
+version = "0.2.8"
 name = "source-dockerhub"
 description = "Source implementation for Dockerhub."
 authors = [ "Airbyte <contact@airbyte.io>",]
