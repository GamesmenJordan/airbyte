[
  {
    "type": "STREAM",
    "stream": {
      "stream_descriptor": {
        "name": "segments"
      },
      "stream_state": {
        "updated_at": 7626086649
      }
    }
  },
  {
    "type": "STREAM",
    "stream": {
      "stream_descriptor": {
        "name": "companies"
      },
      "stream_state": {
        "updated_at": 7626086649
      }
    }
  },
  {
    "type": "STREAM",
    "stream": {
      "stream_descriptor": {
        "name": "company_segments"
      },
      "stream_state": {
<<<<<<< HEAD
        "updated_at": 7626086649,
        "companies": {
          "updated_at": 1676517777
        }
=======
        "updated_at": 7626086649
>>>>>>> f867354a
      }
    }
  },
  {
    "type": "STREAM",
    "stream": {
      "stream_descriptor": {
        "name": "conversations"
      },
      "stream_state": {
        "updated_at": 7626086649
      }
    }
  },
  {
    "type": "STREAM",
    "stream": {
      "stream_descriptor": {
        "name": "conversation_parts"
      },
      "stream_state": {
<<<<<<< HEAD
        "updated_at": 7626086649,
        "conversations": {
          "updated_at": 1676462031
        }
=======
        "updated_at": 7626086649
>>>>>>> f867354a
      }
    }
  },
  {
    "type": "STREAM",
    "stream": {
      "stream_descriptor": {
        "name": "contacts"
      },
      "stream_state": {
        "updated_at": 7626086649
      }
    }
  },
  {
    "type": "STREAM",
    "stream": {
      "stream_descriptor": {
        "name": "activity_logs"
      },
      "stream_state": {
        "created_at": 7626086649
      }
    }
  }
]<|MERGE_RESOLUTION|>--- conflicted
+++ resolved
@@ -28,14 +28,10 @@
         "name": "company_segments"
       },
       "stream_state": {
-<<<<<<< HEAD
         "updated_at": 7626086649,
         "companies": {
           "updated_at": 1676517777
         }
-=======
-        "updated_at": 7626086649
->>>>>>> f867354a
       }
     }
   },
@@ -47,6 +43,7 @@
       },
       "stream_state": {
         "updated_at": 7626086649
+        "updated_at": 7626086649
       }
     }
   },
@@ -57,14 +54,10 @@
         "name": "conversation_parts"
       },
       "stream_state": {
-<<<<<<< HEAD
         "updated_at": 7626086649,
         "conversations": {
           "updated_at": 1676462031
         }
-=======
-        "updated_at": 7626086649
->>>>>>> f867354a
       }
     }
   },
