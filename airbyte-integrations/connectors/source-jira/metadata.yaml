data:
  ab_internal:
    ql: 400
    sl: 200
  allowedHosts:
    hosts:
      - ${domain}
  connectorBuildOptions:
    baseImage: docker.io/airbyte/python-connector-base:1.1.0@sha256:bd98f6505c6764b1b5f99d3aedc23dfc9e9af631a62533f60eb32b1d3dbab20c
  connectorSubtype: api
  connectorType: source
  definitionId: 68e63de2-bb83-4c7e-93fa-a8a9051e3993
<<<<<<< HEAD
  dockerImageTag: 0.14.2
=======
  dockerImageTag: 1.0.0
>>>>>>> 1ac50295
  dockerRepository: airbyte/source-jira
  documentationUrl: https://docs.airbyte.com/integrations/sources/jira
  githubIssueLabel: source-jira
  icon: jira.svg
  license: MIT
  maxSecondsBetweenMessages: 21600
  name: Jira
  registries:
    cloud:
      enabled: true
    oss:
      enabled: true
  releaseStage: generally_available
  releases:
    breakingChanges:
      1.0.0:
        message: "Stream state will be saved for every board in stream `Boards Issues`. Customers who use stream `Board Issues` in Incremental Sync mode must take action with their connections."
        upgradeDeadline: "2024-01-25"
        scopedImpact:
          - scopeType: stream
            impactedScopes: ["board_issues"]
  suggestedStreams:
    streams:
      - issues
      - projects
      - users
      - issue_fields
  supportLevel: certified
  tags:
    - language:python
metadataSpecVersion: "1.0"<|MERGE_RESOLUTION|>--- conflicted
+++ resolved
@@ -10,11 +10,7 @@
   connectorSubtype: api
   connectorType: source
   definitionId: 68e63de2-bb83-4c7e-93fa-a8a9051e3993
-<<<<<<< HEAD
-  dockerImageTag: 0.14.2
-=======
-  dockerImageTag: 1.0.0
->>>>>>> 1ac50295
+  dockerImageTag: 1.0.1
   dockerRepository: airbyte/source-jira
   documentationUrl: https://docs.airbyte.com/integrations/sources/jira
   githubIssueLabel: source-jira
