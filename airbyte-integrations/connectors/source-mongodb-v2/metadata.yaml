--- conflicted
+++ resolved
@@ -5,11 +5,7 @@
   connectorSubtype: database
   connectorType: source
   definitionId: b2e713cd-cc36-4c0a-b5bd-b47cb8a0561e
-<<<<<<< HEAD
-  dockerImageTag: 1.1.0
-=======
   dockerImageTag: 1.2.1
->>>>>>> 4feef2e5
   dockerRepository: airbyte/source-mongodb-v2
   documentationUrl: https://docs.airbyte.com/integrations/sources/mongodb-v2
   githubIssueLabel: source-mongodb-v2
