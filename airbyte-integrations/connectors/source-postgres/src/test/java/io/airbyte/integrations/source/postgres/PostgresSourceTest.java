--- conflicted
+++ resolved
@@ -153,13 +153,7 @@
   }
 
   public PostgresSource source() {
-<<<<<<< HEAD
     return new PostgresSource();
-=======
-    final var source = new PostgresSource();
-    source.setFeatureFlags(FeatureFlagsWrapper.overridingUseStreamCapableState(new EnvVariableFeatureFlags(), true));
-    return source;
->>>>>>> 9e239725
   }
 
   private static DSLContext getDslContextWithSpecifiedUser(final JsonNode config, final String username, final String password) {
