#
# Copyright (c) 2022 Airbyte, Inc., all rights reserved.
#

<<<<<<< HEAD
import json
from unittest.mock import MagicMock
=======
import unittest
from unittest.mock import MagicMock, Mock, patch
>>>>>>> 07618a02

import pendulum
import pytest
import requests
from airbyte_cdk.logger import AirbyteLogger
<<<<<<< HEAD
from source_sendgrid.created_expected_records import transform_record_to_expected_record
=======
from airbyte_cdk.models import SyncMode
>>>>>>> 07618a02
from source_sendgrid.source import SourceSendgrid
from source_sendgrid.streams import (
    Blocks,
    Campaigns,
    Contacts,
    GlobalSuppressions,
    Lists,
    Messages,
    Segments,
    SendgridStream,
    SendgridStreamIncrementalMixin,
    SendgridStreamOffsetPagination,
    SuppressionGroupMembers,
    SuppressionGroups,
    Templates,
)

FAKE_NOW = pendulum.DateTime(2022, 1, 1, tzinfo=pendulum.timezone("utc"))


@pytest.fixture(name="sendgrid_stream")
def sendgrid_stream_fixture(mocker) -> SendgridStream:
    # Wipe the internal list of abstract methods to allow instantiating the abstract class without implementing its abstract methods
    mocker.patch("source_sendgrid.streams.SendgridStream.__abstractmethods__", set())
    # Mypy yells at us because we're init'ing an abstract class
    return SendgridStream()  # type: ignore


@pytest.fixture()
def mock_pendulum_now(monkeypatch):
    pendulum_mock = unittest.mock.MagicMock(wraps=pendulum.now)
    pendulum_mock.return_value = FAKE_NOW
    monkeypatch.setattr(pendulum, "now", pendulum_mock)


def test_parse_response_gracefully_handles_nulls(mocker, sendgrid_stream: SendgridStream):
    response = requests.Response()
    mocker.patch.object(response, "json", return_value=None)
    mocker.patch.object(response, "request", return_value=MagicMock())
    assert [] == list(sendgrid_stream.parse_response(response))


def test_source_wrong_credentials():
    source = SourceSendgrid()
    status, error = source.check_connection(logger=AirbyteLogger(), config={"apikey": "wrong.api.key123"})
    assert not status


<<<<<<< HEAD
def clean_record(record):
    record.pop("emitted_at")
    record["data"].pop("created")
    return record


def test():
    expected_record = json.loads(
        """
    {"stream": "bounces", "data": {"created": 1621439283, "email": "vadym.hevlich@zazmic_com", "reason": "Invalid Domain", "status": ""}, "emitted_at": 1631093396000}
    """
    )
    output_record = json.loads(
        """
    {"_airbyte_ab_id":"f0d9d68e-31e4-4d5f-98c3-8ab3eb4c9035","_airbyte_emitted_at":1651771916000,"_airbyte_data":{"created":1621439283,"email":"vadym.hevlich@zazmic_com","reason":"Invalid Domain","status":""}}
    """
    )
    converted_record = transform_record_to_expected_record(output_record, "bounces")

    assert clean_record(expected_record) == clean_record(converted_record)
=======
def test_messages_stream_request_params(mock_pendulum_now):
    start_time = 1558359830
    stream = Messages(start_time)
    state = {"last_event_time": 1558359000}
    request_params = stream.request_params(state)
    assert (
        request_params
        == "query=last_event_time%20BETWEEN%20TIMESTAMP%20%222019-05-20T13%3A30%3A00Z%22%20AND%20TIMESTAMP%20%222022-01-01T00%3A00%3A00Z%22&limit=1000"
    )


def test_streams():
    streams = SourceSendgrid().streams(config={"apikey": "wrong.api.key123", "start_time": FAKE_NOW})

    assert len(streams) == 15


@patch.multiple(SendgridStreamOffsetPagination, __abstractmethods__=set())
def test_pagination(mocker):
    stream = SendgridStreamOffsetPagination()
    state = {}
    response = requests.Response()
    mocker.patch.object(response, "json", return_value={None: 1})
    mocker.patch.object(response, "request", return_value=MagicMock())
    next_page_token = stream.next_page_token(response)
    request_params = stream.request_params(stream_state=state, next_page_token=next_page_token)
    assert request_params == {"limit": 50}


@patch.multiple(SendgridStreamIncrementalMixin, __abstractmethods__=set())
def test_stream_state():
    stream = SendgridStreamIncrementalMixin(start_time=FAKE_NOW)
    state = {}
    request_params = stream.request_params(stream_state=state)
    assert request_params == {"end_time": pendulum.now().int_timestamp, "start_time": FAKE_NOW}


@pytest.mark.parametrize(
    "stream_class, url , expected",
    (
        [Templates, "https://api.sendgrid.com/v3/templates", []],
        [Lists, "https://api.sendgrid.com/v3/marketing/lists", []],
        [Campaigns, "https://api.sendgrid.com/v3/marketing/campaigns", []],
        [Contacts, "https://api.sendgrid.com/v3/marketing/contacts", []],
        [Segments, "https://api.sendgrid.com/v3/marketing/segments", []],
        [Blocks, "https://api.sendgrid.com/v3/suppression/blocks", ["name", "id", "contact_count", "_metadata"]],
        [SuppressionGroupMembers, "https://api.sendgrid.com/v3/asm/suppressions", ["name", "id", "contact_count", "_metadata"]],
        [SuppressionGroups, "https://api.sendgrid.com/v3/asm/groups", ["name", "id", "contact_count", "_metadata"]],
        [GlobalSuppressions, "https://api.sendgrid.com/v3/suppression/unsubscribes", ["name", "id", "contact_count", "_metadata"]],
    ),
)
def test_read_records(
    stream_class,
    url,
    expected,
    requests_mock,
):
    try:
        stream = stream_class(start_time=FAKE_NOW)
    except TypeError:
        stream = stream_class()
    requests_mock.get("https://api.sendgrid.com/v3/marketing", json={})
    requests_mock.get(url, json={"name": "test", "id": "id", "contact_count": 20, "_metadata": {"self": "self"}})
    records = list(stream.read_records(sync_mode=SyncMode))

    assert records == expected


@pytest.mark.parametrize(
    "stream_class, expected",
    (
        [Templates, "templates"],
        [Lists, "marketing/lists"],
        [Campaigns, "marketing/campaigns"],
        [Contacts, "marketing/contacts"],
        [Segments, "marketing/segments"],
        [Blocks, "suppression/blocks"],
        [SuppressionGroupMembers, "asm/suppressions"],
        [SuppressionGroups, "asm/groups"],
        [GlobalSuppressions, "suppression/unsubscribes"],
    ),
)
def test_path(stream_class, expected):
    stream = stream_class(Mock())
    assert stream.path() == expected


@pytest.mark.parametrize(
    "stream_class, status, expected",
    (
        (Messages, 400, False),
        (SuppressionGroupMembers, 401, False),
    ),
)
def test_should_retry_on_permission_error(requests_mock, stream_class, status, expected):
    stream = stream_class(Mock())
    response_mock = MagicMock()
    response_mock.status_code = status
    assert stream.should_retry(response_mock) == expected
>>>>>>> 07618a02
<|MERGE_RESOLUTION|>--- conflicted
+++ resolved
@@ -2,23 +2,14 @@
 # Copyright (c) 2022 Airbyte, Inc., all rights reserved.
 #
 
-<<<<<<< HEAD
-import json
-from unittest.mock import MagicMock
-=======
 import unittest
 from unittest.mock import MagicMock, Mock, patch
->>>>>>> 07618a02
 
 import pendulum
 import pytest
 import requests
 from airbyte_cdk.logger import AirbyteLogger
-<<<<<<< HEAD
-from source_sendgrid.created_expected_records import transform_record_to_expected_record
-=======
 from airbyte_cdk.models import SyncMode
->>>>>>> 07618a02
 from source_sendgrid.source import SourceSendgrid
 from source_sendgrid.streams import (
     Blocks,
@@ -67,28 +58,6 @@
     assert not status
 
 
-<<<<<<< HEAD
-def clean_record(record):
-    record.pop("emitted_at")
-    record["data"].pop("created")
-    return record
-
-
-def test():
-    expected_record = json.loads(
-        """
-    {"stream": "bounces", "data": {"created": 1621439283, "email": "vadym.hevlich@zazmic_com", "reason": "Invalid Domain", "status": ""}, "emitted_at": 1631093396000}
-    """
-    )
-    output_record = json.loads(
-        """
-    {"_airbyte_ab_id":"f0d9d68e-31e4-4d5f-98c3-8ab3eb4c9035","_airbyte_emitted_at":1651771916000,"_airbyte_data":{"created":1621439283,"email":"vadym.hevlich@zazmic_com","reason":"Invalid Domain","status":""}}
-    """
-    )
-    converted_record = transform_record_to_expected_record(output_record, "bounces")
-
-    assert clean_record(expected_record) == clean_record(converted_record)
-=======
 def test_messages_stream_request_params(mock_pendulum_now):
     start_time = 1558359830
     stream = Messages(start_time)
@@ -187,5 +156,4 @@
     stream = stream_class(Mock())
     response_mock = MagicMock()
     response_mock.status_code = status
-    assert stream.should_retry(response_mock) == expected
->>>>>>> 07618a02
+    assert stream.should_retry(response_mock) == expected