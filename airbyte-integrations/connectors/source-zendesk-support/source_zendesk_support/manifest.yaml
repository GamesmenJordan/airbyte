--- conflicted
+++ resolved
@@ -804,7 +804,7 @@
   - $ref: "#/definitions/ticket_comments_stream"
   - $ref: "#/definitions/ticket_metric_events_stream"
   - $ref: "#/definitions/ticket_skips_stream"
-<<<<<<< HEAD
+  - $ref: "#/definitions/triggers_stream"
   - $ref: "#/definitions/users_stream"
   # Incremental substreams
   - $ref: "#/definitions/articles_stream"
@@ -814,8 +814,4 @@
   - $ref: "#/definitions/posts_stream"
   - $ref: "#/definitions/post_comments_stream"
   - $ref: "#/definitions/post_comment_votes_stream"
-  - $ref: "#/definitions/post_votes_stream"
-=======
-  - $ref: "#/definitions/triggers_stream"
-  - $ref: "#/definitions/users_stream"
->>>>>>> 97514e6b
+  - $ref: "#/definitions/post_votes_stream"