import React from "react";
import { FormattedMessage, useIntl } from "react-intl";

import { Button, DropDownRow } from "components";
import { Popout } from "components/base/Popout/Popout";
import { Text } from "components/base/Text";
import { ReleaseStageBadge } from "components/ReleaseStageBadge";

import { ReleaseStage } from "core/request/AirbyteClient";
import { FeatureItem, useFeature } from "hooks/services/Feature";

import styles from "./TableItemTitle.module.scss";

interface TableItemTitleProps {
  type: "source" | "destination";
  dropDownData: DropDownRow.IDataItem[];
  onSelect: (item: DropDownRow.IDataItem) => void;
  entity: string;
  entityName: string;
  entityIcon?: React.ReactNode;
  releaseStage?: ReleaseStage;
}

const TableItemTitle: React.FC<TableItemTitleProps> = ({
  type,
  dropDownData,
  onSelect,
  entity,
  entityName,
  entityIcon,
  releaseStage,
}) => {
  const allowCreateConnection = useFeature(FeatureItem.AllowCreateConnection);
  const { formatMessage } = useIntl();
  const options = [
    {
      label: formatMessage({
        id: `tables.${type}AddNew`,
      }),
      value: "create-new-item",
      primary: true,
    },
    ...dropDownData,
  ];

  return (
    <>
      <div className={styles.entityInfo}>
<<<<<<< HEAD
        {entityIcon && <span className={styles.entityIcon}>{entityIcon}</span>}
        <div>
          <H3 bold>{entityName}</H3>
          <H5 className={styles.entityType}>
            <span>{entity}</span>
            <ReleaseStageBadge stage={releaseStage} />
          </H5>
        </div>
      </div>
      <div className={styles.content}>
        <H5>
=======
        {entityIcon && <div className={styles.entityIcon}>{entityIcon}</div>}
        <div>
          <Text as="h2" size="md">
            {entityName}
          </Text>
          <Text as="p" size="lg" bold className={styles.entityType}>
            <span>{entity}</span>
            <ReleaseStageBadge stage={releaseStage} />
          </Text>
        </div>
      </div>
      <div className={styles.content}>
        <Text as="h3" size="sm">
>>>>>>> b261d1fe
          <FormattedMessage id="tables.connections" />
        </Text>
        <Popout
          data-testid={`select-${type}`}
          options={options}
          isSearchable={false}
          styles={{
            // TODO: hack to position select. Should be refactored with Headless UI Menu
            menuPortal: (base) => ({
              ...base,
              marginLeft: -130,
            }),
          }}
          menuShouldBlockScroll={false}
          onChange={onSelect}
          targetComponent={({ onOpen }) => (
            <Button onClick={onOpen} disabled={!allowCreateConnection}>
              <FormattedMessage id={`tables.${type}Add`} />
            </Button>
          )}
        />
      </div>
    </>
  );
};

export default TableItemTitle;<|MERGE_RESOLUTION|>--- conflicted
+++ resolved
@@ -46,19 +46,6 @@
   return (
     <>
       <div className={styles.entityInfo}>
-<<<<<<< HEAD
-        {entityIcon && <span className={styles.entityIcon}>{entityIcon}</span>}
-        <div>
-          <H3 bold>{entityName}</H3>
-          <H5 className={styles.entityType}>
-            <span>{entity}</span>
-            <ReleaseStageBadge stage={releaseStage} />
-          </H5>
-        </div>
-      </div>
-      <div className={styles.content}>
-        <H5>
-=======
         {entityIcon && <div className={styles.entityIcon}>{entityIcon}</div>}
         <div>
           <Text as="h2" size="md">
@@ -72,7 +59,6 @@
       </div>
       <div className={styles.content}>
         <Text as="h3" size="sm">
->>>>>>> b261d1fe
           <FormattedMessage id="tables.connections" />
         </Text>
         <Popout
