--- conflicted
+++ resolved
@@ -20,18 +20,8 @@
   optional?: boolean;
 }
 
-<<<<<<< HEAD
-const ControlLabels: React.FC<ControlLabelsProps> = (props) => (
+const ControlLabels: React.FC<React.PropsWithChildren<ControlLabelsProps>> = (props) => (
   <div className={className(styles.controlContainer, props.className)}>
-=======
-const ControlContainer = styled.div`
-  width: 100%;
-  display: inline-block;
-`;
-
-const ControlLabels: React.FC<React.PropsWithChildren<ControlLabelsProps>> = (props) => (
-  <ControlContainer className={props.className}>
->>>>>>> ed7489cf
     <Label
       error={props.error}
       success={props.success}
