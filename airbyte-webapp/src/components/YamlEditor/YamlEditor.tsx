--- conflicted
+++ resolved
@@ -7,7 +7,6 @@
 import styles from "./YamlEditor.module.scss";
 
 export const YamlEditor: React.FC = () => {
-<<<<<<< HEAD
   const [locallyStoredEditorValue, setLocallyStoredEditorValue] = useLocalStorage<string>(
     "connectorBuilderEditorContent",
     template
@@ -38,19 +37,10 @@
 
     monaco.editor.setTheme("airbyte");
   };
-=======
-  const { yamlManifest, setYamlManifest } = useConnectorBuilderState();
->>>>>>> cf2f23df
 
   return (
     <div className={styles.container}>
       <div className={styles.control}>
-<<<<<<< HEAD
-        <DownloadYamlButton className={styles.downloadButton} yaml={editorValue} />
-        <TestBuilderServer />
-=======
-        <DownloadYamlButton yaml={yamlManifest} />
->>>>>>> cf2f23df
       </div>
       <div className={styles.editorContainer}>
         <CodeEditor
