--- conflicted
+++ resolved
@@ -33,12 +33,8 @@
             testLogging() {
                 events "passed", "failed", "started"
                 exceptionFormat "full"
-<<<<<<< HEAD
-//                showStandardStreams = true
-=======
                 // uncomment to get the full log output
                 // showStandardStreams = true
->>>>>>> 7d73b086
             }
 
             outputs.upToDateWhen { false }
