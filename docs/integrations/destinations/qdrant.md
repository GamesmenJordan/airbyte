--- conflicted
+++ resolved
@@ -73,12 +73,8 @@
 
 | Version | Date       | Pull Request                                              | Subject                                                                  |
 | :------ | :--------- | :-------------------------------------------------------- | :----------------------------------------------------------------------- |
-<<<<<<< HEAD
 | 0.0.13 | 2024-05-22 | [38386](https://github.com/airbytehq/airbyte/pull/38386) | [autopull] base image + poetry + up_to_date |
-| 0.0.12 | 2024-05-20 | [38386](https://github.com/airbytehq/airbyte/pull/38386) | [autopull] base image + poetry + up_to_date |
-=======
 | 0.0.12 | 2024-06-06 | [39172](https://github.com/airbytehq/airbyte/pull/39172) | [autopull] Upgrade base image to v1.2.2 |
->>>>>>> 1038fb4e
 | 0.0.11  | 2024-04-15 | [#37333](https://github.com/airbytehq/airbyte/pull/37333) | Updated CDK and pytest versions to fix security vulnerabilities          |
 | 0.0.10  | 2023-12-11 | [#33303](https://github.com/airbytehq/airbyte/pull/33303) | Fix bug with embedding special tokens                                    |
 | 0.0.9   | 2023-12-01 | [#32697](https://github.com/airbytehq/airbyte/pull/32697) | Allow omitting raw text                                                  |
