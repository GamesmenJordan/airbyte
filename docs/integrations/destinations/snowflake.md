--- conflicted
+++ resolved
@@ -246,11 +246,8 @@
 
 | Version         | Date       | Pull Request                                               | Subject                                                                                                                                                         |
 |:----------------|:-----------|:-----------------------------------------------------------|:----------------------------------------------------------------------------------------------------------------------------------------------------------------|
-<<<<<<< HEAD
-| 3.4.21          | 2024-01-11 | [\#34177](https://github.com/airbytehq/airbyte/pull/34177) | Update to java CDK 0.13.0 (no changes)                                                                                                                          |
-=======
-| 3.4.21          | 2024-01-10  | [\#34083](https://github.com/airbytehq/airbte/pull/34083) | Emit destination stats as part of the state message                                                                                                             |
->>>>>>> 887023a5
+| 3.4.22          | 2024-01-11 | [\#34177](https://github.com/airbytehq/airbyte/pull/34177) | Update to java CDK 0.13.0 (no changes)                                                                                                                          |
+| 3.4.21          | 2024-01-10 | [\#34083](https://github.com/airbytehq/airbyte/pull/34083) | Emit destination stats as part of the state message                                                                                                             |
 | 3.4.20          | 2024-01-05 | [\#33948](https://github.com/airbytehq/airbyte/pull/33948) | Skip retrieving initial table state when setup fails                                                                                                            |
 | 3.4.19          | 2024-01-04 | [\#33730](https://github.com/airbytehq/airbyte/pull/33730) | Internal code structure changes                                                                                                                                 |
 | 3.4.18          | 2024-01-02 | [\#33728](https://github.com/airbytehq/airbyte/pull/33728) | Add option to only type and dedupe at the end of the sync                                                                                                       |
