--- conflicted
+++ resolved
@@ -61,14 +61,11 @@
 
 | Version | Date       | Pull Request                                             | Subject                           |
 | :------ | :--------- | :------------------------------------------------------- | :-------------------------------- |
-<<<<<<< HEAD
 | 0.2.0  | 2024-10-23 | [47275](https://github.com/airbytehq/airbyte/pull/47275) | Migrate to Manifest-only |
-=======
 | 0.1.26 | 2025-01-04 | [50903](https://github.com/airbytehq/airbyte/pull/50903) | Update dependencies |
 | 0.1.25 | 2024-12-28 | [50491](https://github.com/airbytehq/airbyte/pull/50491) | Update dependencies |
 | 0.1.24 | 2024-12-21 | [50204](https://github.com/airbytehq/airbyte/pull/50204) | Update dependencies |
 | 0.1.23 | 2024-12-14 | [47113](https://github.com/airbytehq/airbyte/pull/47113) | Starting with this version, the Docker image is now rootless. Please note that this and future versions will not be compatible with Airbyte versions earlier than 0.64 |
->>>>>>> a459f653
 | 0.1.22 | 2024-10-12 | [46820](https://github.com/airbytehq/airbyte/pull/46820) | Update dependencies |
 | 0.1.21 | 2024-10-05 | [46488](https://github.com/airbytehq/airbyte/pull/46488) | Update dependencies |
 | 0.1.20 | 2024-09-28 | [46152](https://github.com/airbytehq/airbyte/pull/46152) | Update dependencies |
