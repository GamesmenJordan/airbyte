# Instatus

This page contains the setup guide and reference information for the Instatus source connector.

## Prerequisites

To set up Metabase you need:

- `api_key` - Requests to Instatus API must provide an API token.

## Setup guide

### Step 1: Set up Instatus account

### Step 2: Generate an API key

You can get your API key from [User settings](https://dashboard.instatus.com/developer)
Make sure that you are an owner of the pages you want to sync because if you are not this data will be skipped.

### Step 2: Set up the Instatus connector in Airbyte

## Supported sync modes

The Instatus source connector supports the following [sync modes](https://docs.airbyte.com/cloud/core-concepts#connection-sync-modes):

- [Full Refresh - Overwrite](https://docs.airbyte.com/understanding-airbyte/connections/full-refresh-overwrite)

## Supported Streams

- [Status pages](https://instatus.com/help/api/status-pages)
- [Components](https://instatus.com/help/api/components)
- [Incidents](https://instatus.com/help/api/incidents)
- [Incident updates](https://instatus.com/help/api/incident-updates)
- [Maintenances](https://instatus.com/help/api/maintenances)
- [Maintenance updates](https://instatus.com/help/api/maintenance-updates)
- [Templates](https://instatus.com/help/api/templates)
- [Team](https://instatus.com/help/api/teammates)
- [Subscribers](https://instatus.com/help/api/subscribers)
- [Metrics](https://instatus.com/help/api/metrics)
- [User](https://instatus.com/help/api/user-profile)
- [Public data](https://instatus.com/help/api/public-data)

## Tutorials

### Data type mapping

| Integration Type    | Airbyte Type | Notes |
| :------------------ | :----------- | :---- |
| `string`            | `string`     |       |
| `integer`, `number` | `number`     |       |
| `array`             | `array`      |       |
| `object`            | `object`     |       |

### Features

| Feature           | Supported?\(Yes/No\) | Notes |
| :---------------- | :------------------- | :---- |
| Full Refresh Sync | Yes                  |       |
| Incremental Sync  | No                   |       |
| SSL connection    | Yes                  |
| Namespaces        | No                   |       |

## Changelog

<details>
  <summary>Expand to review</summary>

| Version | Date       | Pull Request                                             | Subject                 |
| :------ | :--------- | :------------------------------------------------------- | :---------------------- |
<<<<<<< HEAD
| 0.2.0 | 2024-10-22 | [47242](https://github.com/airbytehq/airbyte/pull/47242) | Migrate to manifest-only format |
=======
| 0.1.23 | 2024-10-28 | [47027](https://github.com/airbytehq/airbyte/pull/47027) | Update dependencies |
>>>>>>> bb175900
| 0.1.22 | 2024-10-12 | [46843](https://github.com/airbytehq/airbyte/pull/46843) | Update dependencies |
| 0.1.21 | 2024-10-05 | [46484](https://github.com/airbytehq/airbyte/pull/46484) | Update dependencies |
| 0.1.20 | 2024-09-28 | [46115](https://github.com/airbytehq/airbyte/pull/46115) | Update dependencies |
| 0.1.19 | 2024-09-21 | [45731](https://github.com/airbytehq/airbyte/pull/45731) | Update dependencies |
| 0.1.18 | 2024-09-14 | [45514](https://github.com/airbytehq/airbyte/pull/45514) | Update dependencies |
| 0.1.17 | 2024-09-07 | [45275](https://github.com/airbytehq/airbyte/pull/45275) | Update dependencies |
| 0.1.16 | 2024-08-31 | [44990](https://github.com/airbytehq/airbyte/pull/44990) | Update dependencies |
| 0.1.15 | 2024-08-24 | [44634](https://github.com/airbytehq/airbyte/pull/44634) | Update dependencies |
| 0.1.14 | 2024-08-17 | [44241](https://github.com/airbytehq/airbyte/pull/44241) | Update dependencies |
| 0.1.13 | 2024-08-12 | [43747](https://github.com/airbytehq/airbyte/pull/43747) | Update dependencies |
| 0.1.12 | 2024-08-10 | [43495](https://github.com/airbytehq/airbyte/pull/43495) | Update dependencies |
| 0.1.11 | 2024-08-03 | [43135](https://github.com/airbytehq/airbyte/pull/43135) | Update dependencies |
| 0.1.10 | 2024-07-27 | [42724](https://github.com/airbytehq/airbyte/pull/42724) | Update dependencies |
| 0.1.9 | 2024-07-20 | [42208](https://github.com/airbytehq/airbyte/pull/42208) | Update dependencies |
| 0.1.8 | 2024-07-13 | [41779](https://github.com/airbytehq/airbyte/pull/41779) | Update dependencies |
| 0.1.7 | 2024-07-10 | [41549](https://github.com/airbytehq/airbyte/pull/41549) | Update dependencies |
| 0.1.6 | 2024-07-09 | [41115](https://github.com/airbytehq/airbyte/pull/41115) | Update dependencies |
| 0.1.5 | 2024-07-06 | [40872](https://github.com/airbytehq/airbyte/pull/40872) | Update dependencies |
| 0.1.4 | 2024-06-25 | [40425](https://github.com/airbytehq/airbyte/pull/40425) | Update dependencies |
| 0.1.3 | 2024-06-22 | [40179](https://github.com/airbytehq/airbyte/pull/40179) | Update dependencies |
| 0.1.2 | 2024-06-06 | [39167](https://github.com/airbytehq/airbyte/pull/39167) | [autopull] Upgrade base image to v1.2.2 |
| 0.1.1 | 2024-05-21 | [38506](https://github.com/airbytehq/airbyte/pull/38506) | [autopull] base image + poetry + up_to_date |
| 0.1.0 | 2023-04-01 | [21008](https://github.com/airbytehq/airbyte/pull/21008) | Initial (alpha) release |

</details><|MERGE_RESOLUTION|>--- conflicted
+++ resolved
@@ -67,11 +67,8 @@
 
 | Version | Date       | Pull Request                                             | Subject                 |
 | :------ | :--------- | :------------------------------------------------------- | :---------------------- |
-<<<<<<< HEAD
-| 0.2.0 | 2024-10-22 | [47242](https://github.com/airbytehq/airbyte/pull/47242) | Migrate to manifest-only format |
-=======
+| 0.2.0 | 2024-11-08 | [47242](https://github.com/airbytehq/airbyte/pull/47242) | Migrate to manifest-only format |
 | 0.1.23 | 2024-10-28 | [47027](https://github.com/airbytehq/airbyte/pull/47027) | Update dependencies |
->>>>>>> bb175900
 | 0.1.22 | 2024-10-12 | [46843](https://github.com/airbytehq/airbyte/pull/46843) | Update dependencies |
 | 0.1.21 | 2024-10-05 | [46484](https://github.com/airbytehq/airbyte/pull/46484) | Update dependencies |
 | 0.1.20 | 2024-09-28 | [46115](https://github.com/airbytehq/airbyte/pull/46115) | Update dependencies |
