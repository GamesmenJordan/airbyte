# Partnerstack

## Sync overview

The Partnerstack source supports both Full Refresh only.

This source can sync data for the [Partnerstack API](https://docs.partnerstack.com/reference).

### Output schema

This Source is capable of syncing the following core Streams:

- [Customers](https://docs.partnerstack.com/reference/get_v2-customers-2)
- [Deals](https://docs.partnerstack.com/reference/get_v2-deals)
- [Groups](https://docs.partnerstack.com/reference/get_v2-groups)
- [Leads](https://docs.partnerstack.com/reference/get_v2-leads)
- [Partnerships](https://docs.partnerstack.com/reference/get_v2-partnerships-2)
- [Rewards](https://docs.partnerstack.com/reference/get_v2-rewards-2)
- [Transactions](https://docs.partnerstack.com/reference/get_v2-transactions-2)

### Features

| Feature                   | Supported?\(Yes/No\) | Notes |
| :------------------------ | :------------------- | :---- |
| Full Refresh Sync         | Yes                  |       |
| Incremental - Append Sync | No                   |       |
| Namespaces                | No                   |       |

### Performance considerations

The Partnerstack connector should not run into Partnerstack API limitations under normal usage.

## Requirements

- **Partnerstack API keys**. See the [Partnerstack docs](https://docs.partnerstack.com/reference/auth) for information on how to obtain the API keys.

## Changelog

<details>
  <summary>Expand to review</summary>

| Version | Date       | Pull Request                                             | Subject                                     |
|:--------|:-----------|:---------------------------------------------------------|:--------------------------------------------|
<<<<<<< HEAD
| 0.2.0  | 2024-10-23 | [x](https://github.com/airbytehq/airbyte/pull/x) | Migrate to Manifest-only |
| 0.1.25 | 2024-11-04 | [48184](https://github.com/airbytehq/airbyte/pull/48184) | Update dependencies |
| 0.1.24 | 2024-10-29 | [47762](https://github.com/airbytehq/airbyte/pull/47762) | Update dependencies |
| 0.1.23 | 2024-10-28 | [47045](https://github.com/airbytehq/airbyte/pull/47045) | Update dependencies |
=======
| 0.2.0  | 2024-10-23 | [47280](https://github.com/airbytehq/airbyte/pull/47280) | Migrate to Manifest-only |
>>>>>>> 32ce7499
| 0.1.22 | 2024-10-12 | [46808](https://github.com/airbytehq/airbyte/pull/46808) | Update dependencies |
| 0.1.21 | 2024-10-05 | [46452](https://github.com/airbytehq/airbyte/pull/46452) | Update dependencies |
| 0.1.20 | 2024-09-28 | [46111](https://github.com/airbytehq/airbyte/pull/46111) | Update dependencies |
| 0.1.19 | 2024-09-21 | [45775](https://github.com/airbytehq/airbyte/pull/45775) | Update dependencies |
| 0.1.18 | 2024-09-14 | [45506](https://github.com/airbytehq/airbyte/pull/45506) | Update dependencies |
| 0.1.17 | 2024-09-07 | [45294](https://github.com/airbytehq/airbyte/pull/45294) | Update dependencies |
| 0.1.16 | 2024-08-31 | [45053](https://github.com/airbytehq/airbyte/pull/45053) | Update dependencies |
| 0.1.15 | 2024-08-24 | [44712](https://github.com/airbytehq/airbyte/pull/44712) | Update dependencies |
| 0.1.14 | 2024-08-17 | [44358](https://github.com/airbytehq/airbyte/pull/44358) | Update dependencies |
| 0.1.13 | 2024-08-12 | [43738](https://github.com/airbytehq/airbyte/pull/43738) | Update dependencies |
| 0.1.12 | 2024-08-10 | [43692](https://github.com/airbytehq/airbyte/pull/43692) | Update dependencies |
| 0.1.11 | 2024-08-03 | [42757](https://github.com/airbytehq/airbyte/pull/42757) | Update dependencies |
| 0.1.10 | 2024-07-20 | [42338](https://github.com/airbytehq/airbyte/pull/42338) | Update dependencies |
| 0.1.9 | 2024-07-13 | [41757](https://github.com/airbytehq/airbyte/pull/41757) | Update dependencies |
| 0.1.8 | 2024-07-10 | [41466](https://github.com/airbytehq/airbyte/pull/41466) | Update dependencies |
| 0.1.7 | 2024-07-09 | [41306](https://github.com/airbytehq/airbyte/pull/41306) | Update dependencies |
| 0.1.6 | 2024-07-06 | [40881](https://github.com/airbytehq/airbyte/pull/40881) | Update dependencies |
| 0.1.5 | 2024-06-25 | [40378](https://github.com/airbytehq/airbyte/pull/40378) | Update dependencies |
| 0.1.4 | 2024-06-22 | [40024](https://github.com/airbytehq/airbyte/pull/40024) | Update dependencies |
| 0.1.3 | 2024-06-13 | [37595](https://github.com/airbytehq/airbyte/pull/37595) | Change `last_records` to `last_record` |
| 0.1.2 | 2024-06-04 | [38964](https://github.com/airbytehq/airbyte/pull/38964) | [autopull] Upgrade base image to v1.2.1 |
| 0.1.1 | 2024-05-21 | [38484](https://github.com/airbytehq/airbyte/pull/38484) | [autopull] base image + poetry + up_to_date |
| 0.1.0   | 2022-10-27 | [XXX](https://github.com/airbytehq/airbyte/pull/XXX)     | Add Partnerstack Source Connector           |

</details><|MERGE_RESOLUTION|>--- conflicted
+++ resolved
@@ -41,14 +41,10 @@
 
 | Version | Date       | Pull Request                                             | Subject                                     |
 |:--------|:-----------|:---------------------------------------------------------|:--------------------------------------------|
-<<<<<<< HEAD
-| 0.2.0  | 2024-10-23 | [x](https://github.com/airbytehq/airbyte/pull/x) | Migrate to Manifest-only |
+| 0.2.0  | 2024-10-23 | [47280](https://github.com/airbytehq/airbyte/pull/47280) | Migrate to Manifest-only |
 | 0.1.25 | 2024-11-04 | [48184](https://github.com/airbytehq/airbyte/pull/48184) | Update dependencies |
 | 0.1.24 | 2024-10-29 | [47762](https://github.com/airbytehq/airbyte/pull/47762) | Update dependencies |
 | 0.1.23 | 2024-10-28 | [47045](https://github.com/airbytehq/airbyte/pull/47045) | Update dependencies |
-=======
-| 0.2.0  | 2024-10-23 | [47280](https://github.com/airbytehq/airbyte/pull/47280) | Migrate to Manifest-only |
->>>>>>> 32ce7499
 | 0.1.22 | 2024-10-12 | [46808](https://github.com/airbytehq/airbyte/pull/46808) | Update dependencies |
 | 0.1.21 | 2024-10-05 | [46452](https://github.com/airbytehq/airbyte/pull/46452) | Update dependencies |
 | 0.1.20 | 2024-09-28 | [46111](https://github.com/airbytehq/airbyte/pull/46111) | Update dependencies |
