--- conflicted
+++ resolved
@@ -71,7 +71,6 @@
 
 | Version | Date       | Pull Request                                             | Subject                                                                                                            |
 | :------ | :--------- | :------------------------------------------------------- | :----------------------------------------------------------------------------------------------------------------- |
-<<<<<<< HEAD
 | 1.0.1 | 2024-05-20 | [38442](https://github.com/airbytehq/airbyte/pull/38442) | [autopull] base image + poetry + up_to_date |
 | 1.0.0 | 2023-12-04 | [28593](https://github.com/airbytehq/airbyte/pull/28593) | Fix events.event type |
 | 0.1.15 | 2023-10-28 | [31265](https://github.com/airbytehq/airbyte/pull/31265) | Fix Events stream datetime format |
@@ -90,24 +89,5 @@
 | 0.1.2 | 2021-07-15 | [4692](https://github.com/airbytehq/airbyte/pull/4692) | Use account information for checking the connection |
 | 0.1.1 | 2021-07-05 | [4539](https://github.com/airbytehq/airbyte/pull/4539) | Add `AIRBYTE_ENTRYPOINT` env variable for kubernetes support |
 | 0.1.0 | 2021-06-08 | [3768](https://github.com/airbytehq/airbyte/pull/3768) | Initial Release |
-=======
-| 1.0.0   | 2023-12-04 | [28593](https://github.com/airbytehq/airbyte/pull/28593) | Fix events.event type                                                                                              |
-| 0.1.15  | 2023-10-28 | [31265](https://github.com/airbytehq/airbyte/pull/31265) | Fix Events stream datetime format                                                                                  |
-| 0.1.14  | 2023-08-29 | [29947](https://github.com/airbytehq/airbyte/pull/29947) | Add optional field to spec: `events_time_step`                                                                     |
-| 0.1.13  | 2023-07-19 | [28461](https://github.com/airbytehq/airbyte/pull/28461) | Fixed EventsSimpleRetriever declaration                                                                            |
-| 0.1.12  | 2023-06-28 | [27764](https://github.com/airbytehq/airbyte/pull/27764) | Update following state breaking changes                                                                            |
-| 0.1.11  | 2023-06-09 | [27135](https://github.com/airbytehq/airbyte/pull/27135) | Fix custom EventsSimpleRetriever                                                                                   |
-| 0.1.10  | 2023-04-15 | [24084](https://github.com/airbytehq/airbyte/pull/24084) | Increase `events` streams batch size                                                                               |
-| 0.1.9   | 2023-02-13 | [22906](https://github.com/airbytehq/airbyte/pull/22906) | Specified date formatting in specification                                                                         |
-| 0.1.8   | 2022-11-11 | [18993](https://github.com/airbytehq/airbyte/pull/18993) | connector migrated to low-code, added projects,insights streams, added project based slicing for all other streams |
-| 0.1.7   | 2022-07-26 | [14585](https://github.com/airbytehq/airbyte/pull/14585) | Add missing 'properties' field to event attributes                                                                 |
-| 0.1.6   | 2022-01-20 | [8617](https://github.com/airbytehq/airbyte/pull/8617)   | Update connector fields title/description                                                                          |
-| 0.1.5   | 2021-12-24 | [9082](https://github.com/airbytehq/airbyte/pull/9082)   | Remove obsolete session_events and insights streams                                                                |
-| 0.1.4   | 2021-09-14 | [6058](https://github.com/airbytehq/airbyte/pull/6058)   | Support self-hosted posthog instances                                                                              |
-| 0.1.3   | 2021-07-20 | [4001](https://github.com/airbytehq/airbyte/pull/4001)   | Incremental streams read only relevant pages                                                                       |
-| 0.1.2   | 2021-07-15 | [4692](https://github.com/airbytehq/airbyte/pull/4692)   | Use account information for checking the connection                                                                |
-| 0.1.1   | 2021-07-05 | [4539](https://github.com/airbytehq/airbyte/pull/4539)   | Add `AIRBYTE_ENTRYPOINT` env variable for kubernetes support                                                       |
-| 0.1.0   | 2021-06-08 | [3768](https://github.com/airbytehq/airbyte/pull/3768)   | Initial Release                                                                                                    |
 
-</details>
->>>>>>> 1038fb4e
+</details>