# Railz

This source can sync data for the [Railz API](https://docs.railz.ai/).
This page guides you through the process of setting up the Railz source connector.

## Prerequisites

- A Railz account with permission to access data from accounts you want to sync.
- Railz Client ID and Secret key

## Setup guide

### Step 1: Set up Railz

Generate API key [on the dashboard](https://dashboard.railz.ai/developers/api-keys) and take it's client_id and secret_key.

### Step 2: Set up the source connector in Airbyte

<!-- env:cloud -->

**For Airbyte Cloud:**

1. [Log into your Airbyte Cloud](https://cloud.airbyte.com/workspaces) account;
2. In the left navigation bar, click **Sources**. In the top-right corner, click **+ new source**;
3. On the source setup page, select **Railz** from the Source type dropdown and enter a name for this connector;
4. Enter `Client ID (client_id)`;
5. Enter `Secret key (secret_key)`;
6. Enter `Start date` (optional);
7. click `Set up source`.
<!-- /env:cloud -->

<!-- env:oss -->

**For Airbyte Open Source:**

1. Go to local Airbyte page;
2. In the left navigation bar, click **Sources**. In the top-right corner, click **+ new source**;
3. On the source setup page, select **Railz** from the Source type dropdown and enter a name for this connector;
4. Enter `Client ID (client_id)`;
5. Enter `Secret key (secret_key)`;
6. Enter `Start date`;
7. click `Set up source`.
<!-- /env:oss -->

## Supported sync modes

The Railz supports full refresh and incremental sync.

| Feature           | Supported? |
| :---------------- | :--------- |
| Full Refresh Sync | Yes        |
| Incremental Sync  | Yes        |

## Supported Streams

Several output streams are available from this source:

- [Businesses](https://docs.railz.ai/reference/get-businesses)
- [Connections](https://docs.railz.ai/reference/getconnections)
- [Customers](https://docs.railz.ai/reference/getcustomers)
- [Accounts](https://docs.railz.ai/reference/getaccounts)
- [Inventory](https://docs.railz.ai/reference/getinventory)
- [Tax Rates](https://docs.railz.ai/reference/gettaxrates)
- [Tracking Categories](https://docs.railz.ai/reference/get-trackingcategories)
- [Vendors](https://docs.railz.ai/reference/getvendors)
- [Bank Accounts](https://docs.railz.ai/reference/get-bankaccounts)
- [Accounting Transactions](https://docs.railz.ai/reference/get-accountingtransactions) \(Incremental sync\)
- [Bank Transfers](https://docs.railz.ai/reference/get-banktransfers) \(Incremental sync\)
- [Bills](https://docs.railz.ai/reference/getbills) \(Incremental sync\)
- [Bills Credit Notes](https://docs.railz.ai/reference/bill-creditnotes) \(Incremental sync\)
- [Bills Payments](https://docs.railz.ai/reference/getbillspayments) \(Incremental sync\)
- [Deposits](https://docs.railz.ai/reference/get-deposits) \(Incremental sync\)
- [Estimates](https://docs.railz.ai/reference/get-estimates) \(Incremental sync\)
- [Invoices](https://docs.railz.ai/reference/getinvoices) \(Incremental sync\)
- [Invoices Credit Notes](https://docs.railz.ai/reference/get-invoice-creditnotes) \(Incremental sync\)
- [Invoices Payments](https://docs.railz.ai/reference/getinvoicespayments) \(Incremental sync\)
- [Journal Entries](https://docs.railz.ai/reference/get-journalentries) \(Incremental sync\)
- [Purchase Orders](https://docs.railz.ai/reference/get-purchaseorder) \(Incremental sync\)
- [Refunds](https://docs.railz.ai/reference/get-refund) \(Incremental sync\)
- [Commerce Disputes](https://docs.railz.ai/reference/dispute) \(Incremental sync\)
- [Commerce Orders](https://docs.railz.ai/reference/order) \(Incremental sync\)
- [Commerce Products](https://docs.railz.ai/reference/product) \(Incremental sync\)
- [Commerce Transactions](https://docs.railz.ai/reference/transactions) \(Incremental sync\)

If there are more endpoints you'd like Airbyte to support, please [create an issue.](https://github.com/airbytehq/airbyte/issues/new/choose)

### Performance considerations

The Railz connector should gracefully handle Railz API limitations under normal usage. Please [create an issue](https://github.com/airbytehq/airbyte/issues) if you see any rate limit issues that are not automatically retried successfully.

## Changelog

<details>
  <summary>Expand to review</summary>

| Version | Date       | Pull Request                                             | Subject           |
| :------ | :--------- | :------------------------------------------------------- | :---------------- |
<<<<<<< HEAD
| 0.2.0 | 2024-10-22 | [47244](https://github.com/airbytehq/airbyte/pull/47244) | Migrate to manifest only format |
=======
| 0.1.18 | 2024-10-28 | [47114](https://github.com/airbytehq/airbyte/pull/47114) | Update dependencies |
>>>>>>> bb175900
| 0.1.17 | 2024-10-12 | [46786](https://github.com/airbytehq/airbyte/pull/46786) | Update dependencies |
| 0.1.16 | 2024-10-05 | [46462](https://github.com/airbytehq/airbyte/pull/46462) | Update dependencies |
| 0.1.15 | 2024-09-28 | [46182](https://github.com/airbytehq/airbyte/pull/46182) | Update dependencies |
| 0.1.14 | 2024-09-21 | [45811](https://github.com/airbytehq/airbyte/pull/45811) | Update dependencies |
| 0.1.13 | 2024-09-14 | [45576](https://github.com/airbytehq/airbyte/pull/45576) | Update dependencies |
| 0.1.12 | 2024-09-07 | [45317](https://github.com/airbytehq/airbyte/pull/45317) | Update dependencies |
| 0.1.11 | 2024-08-31 | [45036](https://github.com/airbytehq/airbyte/pull/45036) | Update dependencies |
| 0.1.10 | 2024-08-24 | [44649](https://github.com/airbytehq/airbyte/pull/44649) | Update dependencies |
| 0.1.9 | 2024-08-17 | [44206](https://github.com/airbytehq/airbyte/pull/44206) | Update dependencies |
| 0.1.8 | 2024-08-12 | [43801](https://github.com/airbytehq/airbyte/pull/43801) | Update dependencies |
| 0.1.7 | 2024-08-10 | [43541](https://github.com/airbytehq/airbyte/pull/43541) | Update dependencies |
| 0.1.6 | 2024-08-03 | [43288](https://github.com/airbytehq/airbyte/pull/43288) | Update dependencies |
| 0.1.5 | 2024-07-27 | [42674](https://github.com/airbytehq/airbyte/pull/42674) | Update dependencies |
| 0.1.4 | 2024-07-20 | [40029](https://github.com/airbytehq/airbyte/pull/40029) | Update dependencies |
| 0.1.3 | 2024-07-19 | [42125](https://github.com/airbytehq/airbyte/pull/42125) | Fix Python MRO bug |
| 0.1.2 | 2024-05-21 | [38545](https://github.com/airbytehq/airbyte/pull/38545) | [autopull] base image + poetry + up_to_date |
| 0.1.1 | 2023-02-16 | [20960](https://github.com/airbytehq/airbyte/pull/20960) | New Source: Railz |

</details><|MERGE_RESOLUTION|>--- conflicted
+++ resolved
@@ -95,11 +95,8 @@
 
 | Version | Date       | Pull Request                                             | Subject           |
 | :------ | :--------- | :------------------------------------------------------- | :---------------- |
-<<<<<<< HEAD
-| 0.2.0 | 2024-10-22 | [47244](https://github.com/airbytehq/airbyte/pull/47244) | Migrate to manifest only format |
-=======
+| 0.2.0 | 2024-11-07 | [47244](https://github.com/airbytehq/airbyte/pull/47244) | Migrate to manifest only format |
 | 0.1.18 | 2024-10-28 | [47114](https://github.com/airbytehq/airbyte/pull/47114) | Update dependencies |
->>>>>>> bb175900
 | 0.1.17 | 2024-10-12 | [46786](https://github.com/airbytehq/airbyte/pull/46786) | Update dependencies |
 | 0.1.16 | 2024-10-05 | [46462](https://github.com/airbytehq/airbyte/pull/46462) | Update dependencies |
 | 0.1.15 | 2024-09-28 | [46182](https://github.com/airbytehq/airbyte/pull/46182) | Update dependencies |
