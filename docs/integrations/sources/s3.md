--- conflicted
+++ resolved
@@ -264,11 +264,8 @@
 
 | Version | Date       | Pull Request                                                                                                    | Subject                                                                                                              |
 |:--------|:-----------|:----------------------------------------------------------------------------------------------------------------|:---------------------------------------------------------------------------------------------------------------------|
-<<<<<<< HEAD
-| 4.5.5   | 2024-02-15 | [35246](https://github.com/airbytehq/airbyte/pull/35246)                                                        | Fixes bug that occurred when creating CSV streams with tab delimiter.                                                |
-=======
+| 4.5.6   | 2024-02-21 | [35246](https://github.com/airbytehq/airbyte/pull/35246)                                                        | Fixes bug that occurred when creating CSV streams with tab delimiter.                                                |
 | 4.5.5   | 2024-02-18 | [35392](https://github.com/airbytehq/airbyte/pull/35392)                                                        | Add support filtering by start date                                                                                  |
->>>>>>> 602d3ce0
 | 4.5.4   | 2024-02-15 | [35055](https://github.com/airbytehq/airbyte/pull/35055)                                                        | Temporarily revert concurrency                                                                                       |
 | 4.5.3   | 2024-02-12 | [35164](https://github.com/airbytehq/airbyte/pull/35164)                                                        | Manage dependencies with Poetry.                                                                                     |
 | 4.5.2   | 2024-02-06 | [34930](https://github.com/airbytehq/airbyte/pull/34930)                                                        | Bump CDK version to fix issue when SyncMode is missing from catalog                                                  |
