# Snapchat Marketing

This page guides you through the process of setting up the [Snapchat Marketing](https://marketingapi.snapchat.com/docs/) source connector.

## Prerequisites

<!-- env:cloud -->

**For Airbyte Cloud:**

- An existing Snapchat Marketing business account
<!-- /env:cloud -->

<!-- env:oss -->

**For Airbyte Open Source:**

- Client ID
- Client Secret
- Refresh Token

<!-- /env:oss -->

## Setup guide

### Step 1: Set up Snapchat

1. [Set up a Snapchat Business account](https://businesshelp.snapchat.com/s/article/get-started?language=en_US)

<!-- env:oss -->

**For Airbyte Open Source:**

2. [Activate Access to the Snapchat Marketing API](https://businesshelp.snapchat.com/s/article/api-apply?language=en_US)
3. Add the OAuth2 app:
   - Adding the OAuth2 app requires the `redirect_url` parameter.
     - If you have the API endpoint that will handle next OAuth process, write it to this parameter.
     - If you do not have the API endpoint, simply use a valid URL.Refer to the discussion here for more information: [Snapchat Redirect URL - Clarity in documentation please](https://github.com/Snap-Kit/bitmoji-sample/issues/3)
   - Save the **Client ID** and **Client Secret**
4. Obtain a refresh token using OAuth2 authentication workflow.
   - Open the authorize link in a browser. It will look similar to this:
   ```
   https://accounts.snapchat.com/login/oauth2/authorize?response_type=code&client_id=CLIENT_ID&redirect_uri=REDIRECT_URI&scope=snapchat-marketing-api&state=wmKkg0TWgppW8PTBZ20sldUwerf-m
   ```
   - Login & Authorize via UI
   - Locate the `code` query parameter in the redirect
   - Exchange the `code` for an access token and refresh token.

   Your request will appear similar to the following:

   ```text
      curl -X POST \
      -d "code={one_time_use_code}" \
      -d "client_id={client_id}" \
      -d "client_secret={client_secret}"  \
      -d "grant_type=authorization_code"  \
      -d "redirect_uri=redirect_uri"
      https://accounts.snapchat.com/login/oauth2/access_token`
   ```

For more information on authenticating into the Snapchat API, read their documentation [here](https://marketingapi.snapchat.com/docs/#authentication)
   You will receive the API key and refresh token in the response. Use this refresh token for the connector.
   <!-- /env:oss -->

### Step 2: Set up the source connector in Airbyte

<!-- env:cloud -->

**For Airbyte Cloud:**

1. [Log into your Airbyte Cloud](https://cloud.airbyte.com/workspaces) account.
2. In the left navigation bar, click **Sources**. In the top-right corner, click **+ new source**.
3. On the source setup page, select **Snapchat Marketing** from the Source type dropdown and enter a name for this connector.
4. Click `Authenticate your account`.
5. In the authentication window, log in and authorize access to your Snapchat account
6. (Optional) Choose a Start Date. All data created on or after this date will be synced. If left blank, all records will be synced.

:::tip
The `Start Date` is required for the all streams that use `start_time` as a key (see Supported Streams section below).
:::
7. (Optional) Choose an End Date. All data created on or before this date will be synced. If left blank, all records will be synced.
8. (Optional) Choose the `Action Report Time`, which specifies how conversions are reported. The default is set to `conversion`, and can be modified to `impression`.
9. (Optional) Choose the 'Swip Up Attribution Window', which specifies the length of the attribution window for swipe up actions. The default is 28 days and can be adjusted.
10. (Optional) Choose the `View Attribution Window`, which specifies the length of the attribution window for views. The default is 28 days and can be adjusted.
11. Click 'Set up source'
<!-- /env:cloud -->

<!-- env:oss -->

**For Airbyte Open Source:**

1. Open the Airbyte UI.
2. In the left navigation bar, click **Sources**. In the top-right corner, click **+ new source**.
3. On the source setup page, select **Snapchat Marketing** from the Source type dropdown and enter a name for this connector.
4. Add the **Client ID**, **Client Secret**, and **Refresh Token** obtained from the setup.
5. (Optional) Choose a Start Date. All data created on or after this date will be synced. If left blank, all records will be synced.

:::tip
The `Start Date` is required for the all streams that use `start_time` as a key (see Supported Streams section below).
:::
6. (Optional) Choose an End Date. All data created on or before this date will be synced.
7. (Optional) Choose the `Action Report Time`, which specifies how conversions are reported. The default is set to `conversion`, and can be modified to `impression`.
8. (Optional) Choose the 'Swip Up Attribution Window', which specifies the length of the attribution window for swipe up actions. The default is 28 days and can be adjusted.
9. (Optional) Choose the `View Attribution Window`, which specifies the length of the attribution window for views. The default is 28 days and can be adjusted.
10. Click 'Set up source'
<!-- /env:oss -->

## Supported streams and sync modes

| Stream                  | Incremental | Key                                 |
|:------------------------|:------------|-------------------------------------|
| AdAccounts              | Yes         | "id"                                |
| Ads                     | Yes         | "id"                                |
| AdSquads                | Yes         | "id"                                |
| Campaigns               | Yes         | "id"                                |
| Creatives               | Yes         | "id"                                |
| Media                   | Yes         | "id"                                |
| Organizations           | Yes         | "id"                                |
| Segments                | Yes         | "id"                                |
| AdAccounts_Stats_Hourly   | Yes         | ["id", "granularity", "start_time"] |
| AdAccounts_Stats_Daily    | Yes         | ["id", "granularity", "start_time"] |
| AdAccounts_Stats_Lifetime | No          | ["id", "granularity"]               |
| Ads_Stats_Hourly          | Yes         | ["id", "granularity", "start_time"] |
| Ads_Stats_Daily           | Yes         | ["id", "granularity", "start_time"] |
| Ads_Stats_Lifetime        | No          | ["id", "granularity"]               |
| AdSquads_Stats_Hourly     | Yes         | ["id", "granularity", "start_time"] |
| AdSquads_Stats_Daily      | Yes         | ["id", "granularity", "start_time"] |
| AdSquads_Stats_Lifetime   | No          | ["id", "granularity"]               |
| Campaigns_Stats_Hourly    | Yes         | ["id", "granularity", "start_time"] |
| Campaigns_Stats_Daily     | Yes         | ["id", "granularity", "start_time"] |
| Campaigns_Stats_Lifetime  | No          | ["id", "granularity"]               |

## Performance considerations

The Snapchat Marketing API limits requests to 1,000 items per page.

Syncing data with an hourly granularity often generates large data volumes and can take longer times to sync. We recommend syncing at a day granularity.

## Changelog

<details>
  <summary>Expand to review</summary>

| Version | Date       | Pull Request                                             | Subject                                                                        |
|:--------|:-----------|:---------------------------------------------------------|:-------------------------------------------------------------------------------|
<<<<<<< HEAD
| 1.3.0 | 2024-08-25 | [44170](https://github.com/airbytehq/airbyte/pull/44170) | Added Optional filters - Organization & Ad Account IDs  |
=======
| 1.2.7 | 2024-09-07 | [45278](https://github.com/airbytehq/airbyte/pull/45278) | Update dependencies |
| 1.2.6 | 2024-08-31 | [44998](https://github.com/airbytehq/airbyte/pull/44998) | Update dependencies |
>>>>>>> a8e38371
| 1.2.5 | 2024-08-24 | [44735](https://github.com/airbytehq/airbyte/pull/44735) | Update dependencies |
| 1.2.4 | 2024-08-17 | [43859](https://github.com/airbytehq/airbyte/pull/43859) | Update dependencies |
| 1.2.3 | 2024-08-12 | [43826](https://github.com/airbytehq/airbyte/pull/43826) | Fixed the bug with the missing `spend` field to supported `*_stats_*` streams |
| 1.2.2 | 2024-08-10 | [43539](https://github.com/airbytehq/airbyte/pull/43539) | Update dependencies |
| 1.2.1 | 2024-08-03 | [43174](https://github.com/airbytehq/airbyte/pull/43174) | Update dependencies |
| 1.2.0 | 2024-07-31 | [42010](https://github.com/airbytehq/airbyte/pull/42010) | Migrate to CDK v4.1.0 |
| 1.1.2 | 2024-07-27 | [42680](https://github.com/airbytehq/airbyte/pull/42680) | Update dependencies |
| 1.1.1 | 2024-07-20 | [42366](https://github.com/airbytehq/airbyte/pull/42366) | Update dependencies |
| 1.1.0 | 2024-07-16 | [42009](https://github.com/airbytehq/airbyte/pull/42009) | Migrate to CDK v2.4.0 |
| 1.0.3 | 2024-07-13 | [41855](https://github.com/airbytehq/airbyte/pull/41855) | Update dependencies |
| 1.0.2 | 2024-07-10 | [41547](https://github.com/airbytehq/airbyte/pull/41547) | Update dependencies |
| 1.0.1 | 2024-07-09 | [40132](https://github.com/airbytehq/airbyte/pull/40132) | Update dependencies |
| 1.0.0 | 2024-06-20 | [39507](https://github.com/airbytehq/airbyte/pull/39507) | Migrate to low-code CDK and add incremental functionality to `organizations` |
| 0.6.2 | 2024-05-22 | [38574](https://github.com/airbytehq/airbyte/pull/38574) | Update authenticator package |
| 0.6.1 | 2024-04-24 | [36662](https://github.com/airbytehq/airbyte/pull/36662) | Schema descriptions |
| 0.6.0 | 2024-04-10 | [30586](https://github.com/airbytehq/airbyte/pull/30586) | Add `attribution_windows`,`action_report_time` as optional configurable params |
| 0.5.0 | 2024-03-19 | [36267](https://github.com/airbytehq/airbyte/pull/36267) | Pin airbyte-cdk version to `^0` |
| 0.4.0 | 2024-02-27 | [35660](https://github.com/airbytehq/airbyte/pull/35660) | Add new fields to streams `ads`, `adsquads`, `creatives`, and `media` |
| 0.3.2 | 2024-02-12 | [35171](https://github.com/airbytehq/airbyte/pull/35171) | Manage dependencies with Poetry. |
| 0.3.0 | 2023-05-22 | [26358](https://github.com/airbytehq/airbyte/pull/26358) | Remove deprecated authSpecification in favour of advancedAuth |
| 0.2.0 | 2023-05-10 | [25948](https://github.com/airbytehq/airbyte/pull/25948) | Introduce new field in the `Campaigns` stream schema |
| 0.1.16 | 2023-04-20 | [20897](https://github.com/airbytehq/airbyte/pull/20897) | Add missing fields to Basic Stats schema |
| 0.1.15 | 2023-03-02 | [22869](https://github.com/airbytehq/airbyte/pull/22869) | Specified date formatting in specification |
| 0.1.14 | 2023-02-10 | [22808](https://github.com/airbytehq/airbyte/pull/22808) | Enable default `AvailabilityStrategy` |
| 0.1.13 | 2023-01-27 | [22023](https://github.com/airbytehq/airbyte/pull/22023) | Set `AvailabilityStrategy` for streams explicitly to `None` |
| 0.1.12 | 2023-01-11 | [21267](https://github.com/airbytehq/airbyte/pull/21267) | Fix parse empty error response |
| 0.1.11 | 2022-12-23 | [20865](https://github.com/airbytehq/airbyte/pull/20865) | Handle 403 permission error |
| 0.1.10 | 2022-12-15 | [20537](https://github.com/airbytehq/airbyte/pull/20537) | Run on CDK 0.15.0 |
| 0.1.9 | 2022-12-14 | [20498](https://github.com/airbytehq/airbyte/pull/20498) | Fix output state when no records are read |
| 0.1.8 | 2022-10-05 | [17596](https://github.com/airbytehq/airbyte/pull/17596) | Retry 429 and 5xx errors when refreshing access token |
| 0.1.6 | 2022-07-21 | [14924](https://github.com/airbytehq/airbyte/pull/14924) | Remove `additionalProperties` field from specs |
| 0.1.5 | 2022-07-13 | [14577](https://github.com/airbytehq/airbyte/pull/14577) | Added stats streams hourly, daily, lifetime |
| 0.1.4 | 2021-12-07 | [8429](https://github.com/airbytehq/airbyte/pull/8429) | Update titles and descriptions |
| 0.1.3 | 2021-11-10 | [7811](https://github.com/airbytehq/airbyte/pull/7811) | Add oauth2.0, fix stream_state |
| 0.1.2 | 2021-11-08 | [7499](https://github.com/airbytehq/airbyte/pull/7499) | Remove base-python dependencies |
| 0.1.1 | 2021-07-29 | [5072](https://github.com/airbytehq/airbyte/pull/5072) | Fix bug with incorrect stream_state value |
| 0.1.0 | 2021-07-26 | [4843](https://github.com/airbytehq/airbyte/pull/4843) | Initial release supporting the Snapchat Marketing API |

</details><|MERGE_RESOLUTION|>--- conflicted
+++ resolved
@@ -143,12 +143,9 @@
 
 | Version | Date       | Pull Request                                             | Subject                                                                        |
 |:--------|:-----------|:---------------------------------------------------------|:-------------------------------------------------------------------------------|
-<<<<<<< HEAD
-| 1.3.0 | 2024-08-25 | [44170](https://github.com/airbytehq/airbyte/pull/44170) | Added Optional filters - Organization & Ad Account IDs  |
-=======
+| 1.3.0 | 2024-09-09 | [44170](https://github.com/airbytehq/airbyte/pull/44170) | Added Optional filters - Organization & Ad Account IDs  |
 | 1.2.7 | 2024-09-07 | [45278](https://github.com/airbytehq/airbyte/pull/45278) | Update dependencies |
 | 1.2.6 | 2024-08-31 | [44998](https://github.com/airbytehq/airbyte/pull/44998) | Update dependencies |
->>>>>>> a8e38371
 | 1.2.5 | 2024-08-24 | [44735](https://github.com/airbytehq/airbyte/pull/44735) | Update dependencies |
 | 1.2.4 | 2024-08-17 | [43859](https://github.com/airbytehq/airbyte/pull/43859) | Update dependencies |
 | 1.2.3 | 2024-08-12 | [43826](https://github.com/airbytehq/airbyte/pull/43826) | Fixed the bug with the missing `spend` field to supported `*_stats_*` streams |
