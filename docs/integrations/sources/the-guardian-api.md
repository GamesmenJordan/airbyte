--- conflicted
+++ resolved
@@ -113,11 +113,7 @@
 
 | Version | Date       | Pull Request                                              | Subject                                        |
 | :------ | :--------- | :-------------------------------------------------------- | :--------------------------------------------- |
-<<<<<<< HEAD
 | 0.1.1 | 2024-05-20 | [38389](https://github.com/airbytehq/airbyte/pull/38389) | [autopull] base image + poetry + up_to_date |
 | 0.1.0   | 2022-10-30 | [#18654](https://github.com/airbytehq/airbyte/pull/18654) | 🎉 New Source: The Guardian API [low-code CDK] |
-=======
-| 0.1.0   | 2022-10-30 | [#18654](https://github.com/airbytehq/airbyte/pull/18654) | 🎉 New Source: The Guardian API [low-code CDK] |
 
-</details>
->>>>>>> 1fc3420a
+</details>