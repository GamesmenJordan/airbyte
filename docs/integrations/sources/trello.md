--- conflicted
+++ resolved
@@ -83,12 +83,8 @@
 
 | Version | Date       | Pull Request                                             | Subject                                                                            |
 | :------ | :--------- | :------------------------------------------------------- | :--------------------------------------------------------------------------------- |
-<<<<<<< HEAD
-| 1.2.0 | 2024-10-22 | [x](https://github.com/airbytehq/airbyte/pull/x) | Migrate to Manifest-only |
-=======
 | 1.2.1 | 2024-10-29 | [43914](https://github.com/airbytehq/airbyte/pull/43914) | Update dependencies |
 | 1.2.0 | 2024-10-22 | [47257](https://github.com/airbytehq/airbyte/pull/47257) | Migrate to Manifest-only |
->>>>>>> 496dbd32
 | 1.1.0 | 2024-07-17 | [42019](https://github.com/airbytehq/airbyte/pull/42019) | Migrate to CDK v3.5.3 |
 | 1.0.10 | 2024-07-13 | [41774](https://github.com/airbytehq/airbyte/pull/41774) | Update dependencies |
 | 1.0.9 | 2024-07-10 | [41601](https://github.com/airbytehq/airbyte/pull/41601) | Update dependencies |
