// @ts-check
// Note: type annotations allow type checking and IDEs autocompletion

const yaml = require("js-yaml");
const fs = require("node:fs");
const path = require("node:path");

const { themes } = require('prism-react-renderer');
const lightCodeTheme = themes.github;
const darkCodeTheme = themes.dracula;
<<<<<<< HEAD



const docsHeaderDecoration = require("./src/remark/docsHeaderDecoration");
const specDecoration = require("./src/remark/specDecoration");
=======

const docsHeaderDecoration = require("./src/remark/docsHeaderDecoration");
const productInformation = require("./src/remark/productInformation");
>>>>>>> d3cbc6a9

const redirects = yaml.load(
  fs.readFileSync(path.join(__dirname, "redirects.yml"), "utf-8")
);

/** @type {import('@docusaurus/types').Config} */
const config = {
  markdown: {
    mermaid: true,
  },
  themes: ['@docusaurus/theme-mermaid'],
  title: "Airbyte Documentation",
  tagline:
    "Airbyte is an open-source data integration platform to build ELT pipelines. Consolidate your data in your data warehouses, lakes and databases.",
  url: "https://docs.airbyte.com/",
  // Assumed relative path.  If you are using airbytehq.github.io use /
  // anything else should match the repo name
  baseUrl: "/",
  onBrokenLinks: "throw",
  onBrokenMarkdownLinks: "throw",
  favicon: "img/favicon.png",
  organizationName: "airbytehq", // Usually your GitHub org/user name.
  projectName: "airbyte", // Usually your repo name.

  // Adds one off script tags to the head of each page
  // e.g. <script async data-api-key="..." id="unifytag" src="..."></script>
  scripts: [
    {
      src: "https://cdn.unifygtm.com/tag/v1/unify-tag-script.js",
      async: true,
      type: "module",
      id: "unifytag",
      "data-api-key": "wk_BEtrdAz2_2qgdexg5KRa6YWLWVwDdieFC7CAHkDKz",
    },
  ],

  plugins: [
    [
      "@docusaurus/plugin-client-redirects",
      {
        fromExtensions: ["html", "htm"], // /myPage.html -> /myPage
        redirects: redirects,
      },
    ],
    () => ({
      name: "Yaml loader",
      configureWebpack() {
        return {
          module: {
            rules: [
              {
                test: /\.ya?ml$/,
                use: "yaml-loader",
              },
            ],
          },
        };
      },
    }),
  ],

  clientModules: [
    require.resolve("./src/scripts/fontAwesomeIcons.js"),
    require.resolve("./src/scripts/cloudStatus.js"),
  ],

  presets: [
    [
      "classic",
      /** @type {import('@docusaurus/preset-classic').Options} */
      ({
        docs: {
          routeBasePath: "/",
          sidebarCollapsible: true,
          sidebarPath: require.resolve("./sidebars.js"),
          editUrl: "https://github.com/airbytehq/airbyte/blob/master/docs",
          path: "../docs",
          exclude: ["**/*.inapp.md"],
<<<<<<< HEAD
          remarkPlugins: [docsHeaderDecoration, specDecoration],
=======
          remarkPlugins: [docsHeaderDecoration, productInformation],
>>>>>>> d3cbc6a9
        },
        blog: false,
        theme: {
          customCss: require.resolve("./src/css/custom.css"),
        },
      }),
    ],
  ],

  themes: ["docusaurus-json-schema-plugin"],
  themeConfig:
    /** @type {import('@docusaurus/preset-classic').ThemeConfig} */
    ({
      colorMode: {
        disableSwitch: false,
      },
      docs: {
        sidebar: {
          autoCollapseCategories: true,
        },
      },
      algolia: {
        appId: "OYKDBC51MU",
        apiKey: "15c487fd9f7722282efd8fcb76746fce", // Public API key: it is safe to commit it
        indexName: "airbyte",
      },
      navbar: {
        title: "",
        logo: {
          alt: "Simple, secure and extensible data integration",
          src: "img/logo-dark.png",
          srcDark: "img/logo-light.png",
          height: 40,
        },
        items: [
          {
            href: "https://airbyte.io/",
            position: "left",
            label: "About Airbyte",
          },
          {
            href: "https://airbyte.com/tutorials",
            label: "Tutorials",
            position: "left",
          },
          {
            href: "https://support.airbyte.com/",
            label: "Support",
            position: "left",
          },
          // --- Right side ---
          {
            href: "https://status.airbyte.com",
            label: "Cloud Status",
            className: "cloudStatusLink",
            position: "right",
          },
          {
            href: "https://cloud.airbyte.io/signup?utm_campaign=22Q1_AirbyteCloudSignUpCampaign_Trial&utm_source=Docs&utm_content=NavBar",
            label: "Try Airbyte Cloud",
            position: "right",
            className: "header-button",
          },
          {
            href: "https://github.com/airbytehq",
            position: "right",
            "aria-label": "Airbyte on GitHub",
            className: "header-github-link",
          },
        ],
      },
      prism: {
        theme: lightCodeTheme,
        darkTheme: darkCodeTheme,
      },
    }),
};

module.exports = config;<|MERGE_RESOLUTION|>--- conflicted
+++ resolved
@@ -8,17 +8,10 @@
 const { themes } = require('prism-react-renderer');
 const lightCodeTheme = themes.github;
 const darkCodeTheme = themes.dracula;
-<<<<<<< HEAD
-
-
-
-const docsHeaderDecoration = require("./src/remark/docsHeaderDecoration");
-const specDecoration = require("./src/remark/specDecoration");
-=======
 
 const docsHeaderDecoration = require("./src/remark/docsHeaderDecoration");
 const productInformation = require("./src/remark/productInformation");
->>>>>>> d3cbc6a9
+const specDecoration = require("./src/remark/specDecoration");
 
 const redirects = yaml.load(
   fs.readFileSync(path.join(__dirname, "redirects.yml"), "utf-8")
@@ -29,7 +22,7 @@
   markdown: {
     mermaid: true,
   },
-  themes: ['@docusaurus/theme-mermaid'],
+  themes: ['@docusaurus/theme-mermaid', 'docusaurus-json-schema-plugin'],
   title: "Airbyte Documentation",
   tagline:
     "Airbyte is an open-source data integration platform to build ELT pipelines. Consolidate your data in your data warehouses, lakes and databases.",
@@ -97,11 +90,7 @@
           editUrl: "https://github.com/airbytehq/airbyte/blob/master/docs",
           path: "../docs",
           exclude: ["**/*.inapp.md"],
-<<<<<<< HEAD
-          remarkPlugins: [docsHeaderDecoration, specDecoration],
-=======
-          remarkPlugins: [docsHeaderDecoration, productInformation],
->>>>>>> d3cbc6a9
+          remarkPlugins: [docsHeaderDecoration, productInformation, specDecoration],
         },
         blog: false,
         theme: {
@@ -111,7 +100,6 @@
     ],
   ],
 
-  themes: ["docusaurus-json-schema-plugin"],
   themeConfig:
     /** @type {import('@docusaurus/preset-classic').ThemeConfig} */
     ({
