--- conflicted
+++ resolved
@@ -546,12 +546,8 @@
         "dockerfile": "mysql.Dockerfile",
         "dbt_adapter": "dbt-mysql==1.0.0",
         "integration_name": "mysql",
-<<<<<<< HEAD
         "supports_in_connector_normalization": True,
-=======
-        "supports_in_connector_normalization": False,
         "yum_packages": [],
->>>>>>> 6324b28b
     },
     "destination-oracle": {
         "dockerfile": "oracle.Dockerfile",
